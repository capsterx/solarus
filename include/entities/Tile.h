--- conflicted
+++ resolved
@@ -54,11 +54,7 @@
 
     virtual EntityType get_type() const override;
     virtual void draw_on_map() override;
-<<<<<<< HEAD
-    void draw(SurfacePtr& dst_surface, const Rectangle& viewport);
-=======
-    void draw(Surface& dst_surface, const Point& viewport);
->>>>>>> c30ca342
+    void draw(SurfacePtr& dst_surface, const Point& viewport);
     TilePattern& get_tile_pattern();
     const std::string& get_tile_pattern_id() const;
     bool is_animated() const;
