--- conflicted
+++ resolved
@@ -46,8 +46,6 @@
       DIR_SPRITES,     /**< the sprites subdirectory of the data package (default) */
       DIR_LANGUAGE     /**< the language-specific image directory of the data package, for the current language */
     };
-<<<<<<< HEAD
-=======
   
     /**
      * \brief The blending mode to use when drawing the surface.
@@ -58,7 +56,6 @@
       MODE_ADD        = SDL_BLENDMODE_ADD,      /**< additive blending */
       MODE_MOD        = SDL_BLENDMODE_MOD       /**< color modulate */
     };
->>>>>>> 7a594528
 
     Surface(int width, int height);
     Surface(const Rectangle& size);
