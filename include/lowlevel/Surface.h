/*
 * Copyright (C) 2006-2012 Christopho, Solarus - http://www.solarus-games.org
 * 
 * Solarus is free software; you can redistribute it and/or modify
 * it under the terms of the GNU General Public License as published by
 * the Free Software Foundation, either version 3 of the License, or
 * (at your option) any later version.
 * 
 * Solarus is distributed in the hope that it will be useful,
 * but WITHOUT ANY WARRANTY; without even the implied warranty of
 * MERCHANTABILITY or FITNESS FOR A PARTICULAR PURPOSE. See the
 * GNU General Public License for more details.
 * 
 * You should have received a copy of the GNU General Public License along
 * with this program. If not, see <http://www.gnu.org/licenses/>.
 */
#ifndef SOLARUS_SURFACE_H
#define SOLARUS_SURFACE_H

#include "Common.h"
#include "DynamicDisplayable.h"
#include "lowlevel/Rectangle.h"
#include <SDL.h>

/**
 * @brief Represents a graphic surface.
 *
 * A surface is a rectangle of pixels.
 * A surface can be drawn or blitted on another surface.
 * This class basically encapsulates a library-dependent surface object.
 */
class Surface: public DynamicDisplayable {

  // low-level classes allowed to manipulate directly the internal SDL surface encapsulated
  friend class TextSurface;
  friend class VideoManager;
  friend class PixelBits;

  public:

    /**
     * @brief The base directory to use when opening image files.
     */
    enum ImageDirectory {
      DIR_DATA,        /**< the root directory of the data package */
      DIR_SPRITES,     /**< the sprites subdirectory of the data package (default) */
      DIR_LANGUAGE     /**< the language-specific image directory of the data package, for the current language */
    };

<<<<<<< HEAD
    Surface(int width = SOLARUS_GAME_WIDTH, int height = SOLARUS_GAME_HEIGHT);
=======
  private:

    SDL_Surface* internal_surface;               /**< the SDL_Surface encapsulated */
    bool internal_surface_created;               /**< indicates that internal_surface was allocated from this class */

    SDL_Surface* get_internal_surface();

  public:

    Surface(int width = SOLARUS_SCREEN_WIDTH, int height = SOLARUS_SCREEN_HEIGHT);
>>>>>>> d06c3530
    Surface(const std::string& file_name, ImageDirectory base_directory = DIR_SPRITES);
    Surface(SDL_Surface* internal_surface);
    Surface(const Surface& other);
    ~Surface();

    int get_width() const;
    int get_height() const;
    const Rectangle get_size() const;

    void set_transparency_color(const Color& color);
    void set_opacity(int opacity);
    void set_clipping_rectangle(const Rectangle& clipping_rectangle = Rectangle());
    void fill_with_color(Color& color);
    void fill_with_color(Color& color, const Rectangle& where);

    void display_region(const Rectangle& src_position, Surface& dst_surface);
    void display_region(const Rectangle& src_position, Surface& dst_surface, const Rectangle& dst_position);

    const std::string& get_lua_type_name() const;

  protected:

    // implementation from DynamicDisplayable
    void raw_display(Surface& dst_surface, const Rectangle& dst_position);
    Surface* get_surface();

  private:

    SDL_Surface* internal_surface;               /**< the SDL_Surface encapsulated */
    bool internal_surface_created;               /**< indicates that internal_surface was allocated from this class */

    SDL_Surface* get_internal_surface();
};

#endif
<|MERGE_RESOLUTION|>--- conflicted
+++ resolved
@@ -47,20 +47,7 @@
       DIR_LANGUAGE     /**< the language-specific image directory of the data package, for the current language */
     };
 
-<<<<<<< HEAD
-    Surface(int width = SOLARUS_GAME_WIDTH, int height = SOLARUS_GAME_HEIGHT);
-=======
-  private:
-
-    SDL_Surface* internal_surface;               /**< the SDL_Surface encapsulated */
-    bool internal_surface_created;               /**< indicates that internal_surface was allocated from this class */
-
-    SDL_Surface* get_internal_surface();
-
-  public:
-
     Surface(int width = SOLARUS_SCREEN_WIDTH, int height = SOLARUS_SCREEN_HEIGHT);
->>>>>>> d06c3530
     Surface(const std::string& file_name, ImageDirectory base_directory = DIR_SPRITES);
     Surface(SDL_Surface* internal_surface);
     Surface(const Surface& other);
