--- conflicted
+++ resolved
@@ -845,12 +845,6 @@
     };
 
     // Executing Lua code.
-<<<<<<< HEAD
-    bool find_global_function(const std::string& function_name);  // TODO remove these 3 unused functions
-    bool find_local_function(int index, const std::string& function_name);
-    bool find_local_function(const std::string& function_name);
-=======
->>>>>>> de4f562e
     bool find_method(int index, const char* function_name);
     bool find_method(const char* function_name);
     bool call_function(
