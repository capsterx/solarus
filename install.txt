--- conflicted
+++ resolved
@@ -184,14 +184,6 @@
 If you got some error on the cmake part, you can edit the CMakeCache.txt to
 manually write the include and library directories that cmake did not find.
 
-<<<<<<< HEAD
-By default, you will compile with the 10.5 SDK if available, and configure 
-10.5 as minimum system version required. 
-Set MACOSX_DEPLOYMENT_TARGET environment variable before build to change
-this behavior.
-
-$ export MACOSX_DEPLOYMENT_TARGET=10.4
-=======
 By default, you will build against the 10.5 SDK if available, configure 
 10.5 as minimum system version required and produce a multiple
 architectures (Intel 32+64bit, and PPC 32bit) application. 
@@ -203,7 +195,6 @@
 You also can check what is your binary arch compatibility with
 
 $ file /dylib/or/binary/I/want/to/check
->>>>>>> e777433e
 
 
 * Deploy on OSX
