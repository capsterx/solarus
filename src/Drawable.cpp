--- conflicted
+++ resolved
@@ -237,26 +237,14 @@
  * \param dst_position position on this surface
  * (will be added to the position obtained by previous movements)
  */
-<<<<<<< HEAD
 void Drawable::draw(SurfacePtr& dst_surface,
-    const Rectangle& dst_position) {
-
-  Rectangle dst_position2(dst_position);
-  dst_position2.add_xy(xy);
-=======
-void Drawable::draw(Surface& dst_surface,
     const Point& dst_position) {
->>>>>>> c30ca342
 
   if (transition != nullptr) {
     draw_transition(*transition);
   }
 
-<<<<<<< HEAD
-  raw_draw(*dst_surface, dst_position2);  // TODO shared_ptr
-=======
-  raw_draw(dst_surface, dst_position + xy);
->>>>>>> c30ca342
+  raw_draw(*dst_surface, dst_position + xy);  // TODO shared_ptr
 }
 
 /**
@@ -268,11 +256,7 @@
     const Rectangle& region,
     SurfacePtr& dst_surface) {
 
-<<<<<<< HEAD
-  draw_region(region, dst_surface, Rectangle(0, 0));  // TODO shared_ptr
-=======
-  draw_region(region, dst_surface, Point(0, 0));
->>>>>>> c30ca342
+  draw_region(region, dst_surface, Point(0, 0));  // TODO shared_ptr
 }
 
 /**
@@ -284,26 +268,14 @@
  */
 void Drawable::draw_region(
     const Rectangle& region,
-<<<<<<< HEAD
     SurfacePtr& dst_surface,
-    const Rectangle& dst_position) {
-
-  Rectangle dst_position2(dst_position);
-  dst_position2.add_xy(xy);
-=======
-    Surface& dst_surface,
     const Point& dst_position) {
->>>>>>> c30ca342
 
   if (transition != nullptr) {
     draw_transition(*transition);
   }
 
-<<<<<<< HEAD
-  raw_draw_region(region, *dst_surface, dst_position2);  // TODO shared_ptr
-=======
-  raw_draw_region(region, dst_surface, dst_position+xy);
->>>>>>> c30ca342
-}
-
-}
+  raw_draw_region(region, *dst_surface, dst_position + xy);  // TODO shared_ptr
+}
+
+}
