/*
 * Copyright (C) 2006-2013 Christopho, Solarus - http://www.solarus-games.org
 * 
 * Solarus is free software; you can redistribute it and/or modify
 * it under the terms of the GNU General Public License as published by
 * the Free Software Foundation, either version 3 of the License, or
 * (at your option) any later version.
 * 
 * Solarus is distributed in the hope that it will be useful,
 * but WITHOUT ANY WARRANTY; without even the implied warranty of
 * MERCHANTABILITY or FITNESS FOR A PARTICULAR PURPOSE. See the
 * GNU General Public License for more details.
 * 
 * You should have received a copy of the GNU General Public License along
 * with this program. If not, see <http://www.gnu.org/licenses/>.
 */
#include "Map.h"
#include "MapLoader.h"
#include "Game.h"
#include "Savegame.h"
#include "Sprite.h"
#include "Camera.h"
#include "lua/LuaContext.h"
#include "lowlevel/FileTools.h"
#include "lowlevel/Surface.h"
#include "lowlevel/VideoManager.h"
#include "lowlevel/Music.h"
#include "lowlevel/Debug.h"
#include "entities/Ground.h"
#include "entities/Tileset.h"
#include "entities/TilePattern.h"
#include "entities/MapEntities.h"
#include "entities/Destination.h"
#include "entities/Detector.h"
#include "entities/Hero.h"

MapLoader Map::map_loader;

/**
 * \brief Creates a map.
 * \param id id of the map, used to determine the description file
 * and the script file of the map
 */
Map::Map(const std::string& id):
  game(NULL),
  id(id),
  tileset(NULL),
  floor(NO_FLOOR),
  camera(NULL),
  visible_surface(NULL),
  background_surface(NULL),
  loaded(false),
  started(false),
  destination_name(""),
  entities(NULL),
  suspended(false) {

}

/**
 * \brief Destructor.
 */
Map::~Map() {

  Debug::check_assertion(!is_started(),
      "Deleting a map that is still running. Call Map::leave() before.");

  if (is_loaded()) {
    unload();
  }
}

/**
 * \brief Returns the id of the map.
 * \return the map id
 */
const std::string& Map::get_id() const {
  return id;
}

/**
 * \brief Returns the tileset associated to this map.
 * \return the tileset
 */
Tileset& Map::get_tileset() {
  return *tileset;
}

/**
 * \brief Returns the id of the tileset associated to this map.
 * \return the id of the tileset
 */
const std::string& Map::get_tileset_id() const {
  // note that if set_tileset() has been called, tileset_id != tileset->get_id()
  return tileset_id;
}

/**
 * \brief Changes the tileset used to draw this map.
 *
 * The new tileset must be compatible with the previous one,
 * i.e. every tile of the previous tileset must exist in the new one
 * and have the same properties.
 * This function keeps the tiles of the previous tileset and loads the
 * image of the new tileset.
 *
 * \param tileset_id Id of the new tileset.
 */
void Map::set_tileset(const std::string& tileset_id) {

  Tileset new_tileset(tileset_id);
  new_tileset.load();
  tileset->set_images(new_tileset);
  get_entities().notify_tileset_changed();
  this->tileset_id = tileset_id;
  rebuild_background_surface();
}

/**
 * \brief Returns the id of the music associated to this map.
 * \return The id of the music, possibly Music::none or Music::unchanged.
 */
const std::string& Map::get_music_id() const {
  return music_id;
}


/**
 * \brief Returns the world where this map is.
 * \return The world name.
 */
const std::string& Map::get_world() const {
  return world;
}

/**
 * \brief Returns the world where this map is.
 * \param world The world name.
 */
void Map::set_world(const std::string& world) {
  this->world = world;
}

/**
 * \brief Returns whether this map has a floor.
 *
 * This function returns true if the floor is not nil.
 *
 * \return true if there is a floor.
 */
bool Map::has_floor() const {
  return get_floor() != NO_FLOOR;
}

/**
 * \brief Returns the floor where this map is.
 * \return The floor or FLOOR_NIL.
 */
int Map::get_floor() const {
  return floor;
}

/**
 * \brief Sets the floor where this map is.
 * \param floor The floor or FLOOR_NIL.
 */
void Map::set_floor(int floor) {
  this->floor = floor;
}

/**
 * \brief Returns the location of this map in its context.
 *
 * The location returned is the location of the map's top-left corner
 * relative to its context (its floor or its world).
 * The width and height fields correspond to the map size.
 *
 * \return The location of this map in its context.
 */
const Rectangle& Map::get_location() const {
  return location;
}

/**
 * \brief Returns the map width in pixels.
 * \return the map width
 */
int Map::get_width() const {
  return location.get_width();
}

/**
 * \brief Returns the map height in pixels.
 * \return the map height
 */
int Map::get_height() const {
  return location.get_height();
}

/**
 * \brief Returns the map width in number of 8*8 squares.
 *
 * This is equivalent to get_width() / 8.
 *
 * \return the map width in number of 8*8 squares
 */
int Map::get_width8() const {
  return width8;
}

/**
 * \brief Returns the map height in number of 8*8 squares.
 *
 * This is equivalent to get_height() / 8.
 *
 * \return the map height in number of 8*8 squares
 */
int Map::get_height8() const {
  return height8;
}

/**
 * \brief Returns whether the map is loaded.
 * \return true if the map is loaded, false otherwise
 */
bool Map::is_loaded() const {
  return loaded;
}

/**
 * \brief Unloads the map.
 *
 * Destroys all entities in the map to free some memory. This function
 * can be called when the player exists the map. If the player is likely to
 * come back on the map, you can keep the map loaded.
 */
void Map::unload() {

  if (is_loaded()) {
    delete tileset;
    tileset = NULL;
    visible_surface->decrement_refcount();
    if (visible_surface->get_refcount() == 0) {
      delete visible_surface;
    }
    visible_surface = NULL;
    delete background_surface;
    delete entities;
    entities = NULL;
    delete camera;
    camera = NULL;

    loaded = false;
  }
}

/**
 * \brief Loads the map into a game.
 *
 * Reads the description file of the map.
 *
 * \param game the game
 */
void Map::load(Game& game) {

  this->visible_surface = new Surface(
      VideoManager::get_instance()->get_quest_size());
  this->visible_surface->increment_refcount();
  this->background_surface = new Surface(
      VideoManager::get_instance()->get_quest_size());
  entities = new MapEntities(game, *this);

  // read the map file
  map_loader.load_map(game, *this);

  rebuild_background_surface();

  loaded = true;
}

/**
 * \brief Returns the shared Lua context.
 *
 * This function should not be called before the map is loaded into a game.
 *
 * \return The Lua context where all scripts are run.
 */
LuaContext& Map::get_lua_context() {
  return game->get_lua_context();
}

/**
 * \brief Returns the game that loaded this map.
 *
 * This function should not be called before the map is loaded into a game.
 *
 * \return the game
 */
Game& Map::get_game() {
  return *game;
}

/**
 * \brief Returns the entities of the map.
 *
 * This function should not be called before the map is loaded into a game.
 *
 * \return the entities of the map
 */
MapEntities& Map::get_entities() {
  return *entities;
}

/**
 * \brief Returns the entities of the map.
 *
 * This function should not be called before the map is loaded into a game.
 *
 * \return the entities of the map
 */
const MapEntities& Map::get_entities() const {
  return *entities;
}

/**
 * \brief Sets the current destination point of the map.
 * \param destination_name Name of the destination point you want to use.
 * An empty string means the default one.
 * You can also use "_same" to keep the hero's coordinates, or
 * "_side0", "_side1", "_side2" or "_side3"
 * to place the hero on a side of the map.
 */
void Map::set_destination(const std::string& destination_name) {

  this->destination_name = destination_name;
}

/**
 * \brief Returns the destination point name set by the last call to
 * set_destination().
 * \return The name of the destination point previously set,
 * possibly an empty string (meaning the default one).
 */
const std::string& Map::get_destination_name() const {
  return destination_name;
}

/**
 * \brief Returns the destination point specified by the last call to
 * set_destination().
 *
 * Returns NULL if the destination point was set to a special value
 * ("_same", "_side0", "_side1", "_side2" or "_side3").
 *
 * \return The destination point previously set, or NULL.
 */
Destination* Map::get_destination() {

  if (destination_name == "_same"
      || destination_name.substr(0,5) == "_side") {
    return NULL;
  }

  Debug::check_assertion(is_loaded(), "This map is not loaded");

  Destination* destination = NULL;
  std::string destination_name = this->destination_name;
  if (!destination_name.empty()) {
    // Use the destination whose name was specified.
    MapEntity* entity = get_entities().get_entity(destination_name);

    if (entity->get_type() != ENTITY_DESTINATION) {
      Debug::die(std::string("Map '") + get_id() + "': entity '"
          + destination_name + "' is not a destination");
    }
    destination = static_cast<Destination*>(entity);
  }
  else {
    // No destination name was set: use the default one.
    destination = get_entities().get_default_destination();
    if (destination == NULL) {
      Debug::die(std::string("Map '") + get_id() + "' has no destination entity");
    }
  }

  return destination;
}

/**
 * \brief When the destination point is a side of the map,
 * returns this side.
 * \return the destination side (0 to 3), or -1 if the destination point is not a side
 */
int Map::get_destination_side() const {

  if (destination_name.substr(0,5) == "_side") {
    int destination_side = destination_name[5] - '0';
    return destination_side;
  }
  return -1;
}

/**
 * \brief Returns the surface where the map is displayed.
 *
 * This surface is only the visible part of the map, so the
 * coordinates on this surface are relative to the screen,
 * not to the map.
 *
 * \return the surface where the map is displayed
 */
Surface& Map::get_visible_surface() {
  return *visible_surface;
}

/**
 * \brief Returns the position of the visible area, relative to the map
 * top-left corner.
 * \return The rectangle of the visible area.
 */
const Rectangle& Map::get_camera_position() const {
  return camera->get_position();
}

/**
 * \brief Makes the camera move towards a point.
 * \param x x coordinate of the target point
 * \param y y coordinate of the target point
 * \param speed speed of the movement
 */
void Map::move_camera(int x, int y, int speed) {
  camera->set_speed(speed);
  camera->move(x, y);
}

/**
 * \brief Makes the camera move back to the hero.
 */
void Map::restore_camera() {
  camera->restore();
}

/**
 * \brief Returns whether there is a camera movement.
 *
 * It may be a movement towards a point or a scrolling movement due to a
 * separator.
 *
 * \return \c true if the camera is moving.
 */
bool Map::is_camera_moving() const {
  return camera->is_moving();
}

/**
 * \brief Makes the camera traverse a separator.
 * \param separator The separator to traverse.
 */
void Map::traverse_separator(Separator* separator) {
  camera->traverse_separator(separator);
}

/**
<<<<<<< HEAD
 * \brief Sets a subarea of the map where the next drawings will be restricted to.
 *
 * A zero-sized rectangle means that drawings are not restricted to a subarea of the map.
 *
 * \param clipping_rectangle a subarea of the map to restrict the display to
 */
void Map::set_clipping_rectangle(const Rectangle& clipping_rectangle) {

  this->clipping_rectangle = clipping_rectangle;

  const Rectangle &camera_position = camera->get_position();
  Rectangle surface_clipping_rectangle(clipping_rectangle);
  surface_clipping_rectangle.add_xy(-camera_position.get_x(), -camera_position.get_y());
  visible_surface->set_clipping_rectangle(surface_clipping_rectangle);
}

/**
=======
>>>>>>> 3d55ae2a
 * \brief Suspends or resumes the movement and animations of the entities.
 *
 * This function is called when the game is being suspended
 * or resumed.
 *
 * \param suspended true to suspend the movement and the animations,
 * false to resume them
 */
void Map::set_suspended(bool suspended) {

  this->suspended = suspended;

  entities->set_suspended(suspended);
  get_lua_context().notify_map_suspended(*this, suspended);
}

/**
 * \brief This function is called when a low-level input event occurs on this map.
 * \param event the event to handle
 * \return \c true if the event was handled and should stop being propagated.
 */
bool Map::notify_input(const InputEvent& event) {

  bool handled = get_lua_context().map_on_input(*this, event);
  return handled;
}

/**
 * \brief Updates the animation and the position of each map elements, including the hero.
 */
void Map::update() {

  // detect whether the game has just been suspended or resumed
  check_suspended();

  // update the elements
  TilePattern::update();
  entities->update();
  get_lua_context().map_on_update(*this);
  camera->update();  // update the camera after the entities since this might
                     // be the last update() call for this map */
}

/**
 * \brief Returns whether the map is currently suspended.
 * \return true if the map is suspended.
 */
bool Map::is_suspended() const {
  return suspended;
}

/**
 * \brief Checks whether the game has just been suspended or resumed
 * and notifies the map elements when this is the case.
 *
 * This function is called at each cycle while this map is active,
 * but you may want to call it more often in specific situations if you cannot wait.
 */
void Map::check_suspended() {

  bool game_suspended = game->is_suspended();
  if (suspended != game_suspended) {
    set_suspended(game_suspended);
  }
}

/**
 * \brief Draws the map with all its entities on the screen.
 */
void Map::draw() {

  if (is_loaded()) {
    // background
    draw_background();

    // draw all entities (including the hero)
    entities->draw();

    // foreground
    draw_foreground();

    // Lua
    get_lua_context().map_on_draw(*this, *visible_surface);
  }
}

/**
 * \brief Builds or rebuilds the surface corresponding to the background of
 * the tileset.
 */
void Map::rebuild_background_surface() {

  if (tileset != NULL) {
    background_surface->fill_with_color(tileset->get_background_color());
  }
}

/**
 * \brief Draws the background of the map.
 */
void Map::draw_background() {

  background_surface->draw(*visible_surface);
}

/**
 * \brief Draws the foreground of the map.
 */
void Map::draw_foreground() {

  const int screen_width = visible_surface->get_width();
  const int screen_height = visible_surface->get_height();

  // If the map is too small for the screen, add black bars outside the map.
  // TODO make the same optimization as for the background (avoid fill_with_color)
  const int map_width = get_width();
  if (map_width < screen_width) {
    int bar_width = (screen_width - map_width) / 2;
    Rectangle dst_position(0, 0, bar_width, screen_height);
    visible_surface->fill_with_color(Color::get_black(), dst_position);
    dst_position.set_x(bar_width + map_width);
    visible_surface->fill_with_color(Color::get_black(), dst_position);
  }

  const int map_height = get_height();
  if (map_height < screen_height) {
    int bar_height = (screen_height - map_height) / 2;
    Rectangle dst_position(0, 0, screen_width, bar_height);
    visible_surface->fill_with_color(Color::get_black(), dst_position);
    dst_position.set_y(bar_height + map_height);
    visible_surface->fill_with_color(Color::get_black(), dst_position);
  }
}

/**
 * \brief Draws a sprite on the map surface.
 * \param sprite the sprite to draw
 * \param xy coordinates of the sprite's origin point in the map
 * (the size of the rectangle is ignored)
 */
void Map::draw_sprite(Sprite& sprite, const Rectangle &xy) {

  draw_sprite(sprite, xy.get_x(), xy.get_y());
}

/**
 * \brief Draws a sprite on the map surface.
 * \param sprite the sprite to draw
 * \param x x coordinate of the sprite's origin point in the map
 * \param y y coordinate of the sprite's origin point in the map
 */
void Map::draw_sprite(Sprite& sprite, int x, int y) {

  // the position is given in the map coordinate system:
  // convert it to the visible surface coordinate system
  const Rectangle& camera_position = get_camera_position();
  sprite.draw(*visible_surface,
      x - camera_position.get_x(),
      y - camera_position.get_y()
  );
}

/**
 * \brief Draws a sprite on a restricted area of the map surface.
 * \param sprite The sprite to draw.
 * \param x X coordinate of the sprite's origin point in the map.
 * \param y Y coordinate of the sprite's origin point in the map.
 * \param clipping_area Rectangle of the map where the drawing will be
 * restricted. A flat rectangle means no restriction.
 */
void Map::draw_sprite(Sprite& sprite, int x, int y,
    const Rectangle& clipping_area) {

  if (clipping_area.is_flat()) {
    // No clipping area.
    draw_sprite(sprite, x, y);
    return;
  }

  const Rectangle& camera_position = get_camera_position();
  const Rectangle region_in_frame(
      clipping_area.get_x() - x + sprite.get_origin().get_x(),
      clipping_area.get_y() - y + sprite.get_origin().get_y(),
      clipping_area.get_width(),
      clipping_area.get_height()
  );
  const Rectangle dst_position(
      x - camera_position.get_x(),
      y - camera_position.get_y()
  );
  sprite.draw_region(
      region_in_frame,
      *visible_surface,
      dst_position
  );
}

/**
 * \brief Starts the map.
 *
 * The map must be loaded.
 * The background music starts and the map script is initialized.
 */
void Map::start() {

  this->started = true;
  this->visible_surface->set_opacity(255);

  Music::play(music_id);
  this->entities->notify_map_started();
  get_lua_context().run_map(*this, get_destination());
}

/**
 * \brief Exits the map.
 *
 * This function is called when the hero leaves the map.
 */
void Map::leave() {
  started = false;
  get_lua_context().map_on_finished(*this);
}

/**
 * \brief Returns whether the map is started.
 *
 * This function returns whether this is the current map and the hero is on it.
 *
 * \return true if the map is started
 */
bool Map::is_started() const {
  return started;
}

/**
 * \brief This function is called when the map is started and
 * the opening transition is finished.
 */
void Map::notify_opening_transition_finished() {

  visible_surface->set_opacity(255); // because the transition effect may have changed the opacity
  check_suspended();
  entities->notify_map_opening_transition_finished();
  get_lua_context().map_on_opening_transition_finished(*this, get_destination());
}

/**
 * \brief Tests whether a rectangle has overlaps the outside part of the map area.
 * \param collision_box the rectangle to check
 * \return true if a point of the rectangle is outside the map area
 */
bool Map::test_collision_with_border(const Rectangle& collision_box) const {

  return collision_box.get_x() < 0 || collision_box.get_x() + collision_box.get_width() >= get_width()
    || collision_box.get_y() < 0 || collision_box.get_y() + collision_box.get_height() >= get_height();
}

/**
 * \brief Tests whether a point collides with the ground of the map.
 *
 * The ground is the terrain of the point. It is defined by the tiles and
 * by the presence of entities that may change it
 * (like dynamic tiles and destructible items).
 *
 * This method also returns true if the point is outside the map.
 *
 * \param layer Layer of the point.
 * \param x X of the point in pixels.
 * \param y Y of the point in pixels.
 * \param entity_to_check The entity to check (used to decide what grounds are
 * considered as obstacle).
 * \param [out] found_diagonal_wall \c true if the ground under this point was
 * a diagonal wall, unchanged otherwise.
 * Your algorithm may decide to check more points if there is a diagonal wall.
 * \return \c true if this point is on an obstacle.
 */
bool Map::test_collision_with_ground(
    Layer layer,
    int x,
    int y,
    const MapEntity& entity_to_check,
    bool& found_diagonal_wall) const {

  bool on_obstacle = false;
  int x_in_tile, y_in_tile;

  // If the point is outside the map, this is an obstacle.
  if (test_collision_with_border(x, y)) {
    return true;
  }

  // Get the ground property under this point.
  Ground ground = get_ground(layer, x, y);
  switch (ground) {

  case GROUND_EMPTY:
  case GROUND_TRAVERSABLE:
  case GROUND_GRASS:
  case GROUND_ICE:
    // The square is not an obstacle.
    on_obstacle = false;
    break;

  case GROUND_WALL:
    // The square is entirely an obstacle.
    on_obstacle = true;
    break;

  case GROUND_WALL_TOP_RIGHT:
  case GROUND_WALL_TOP_RIGHT_WATER:
    // The upper right half of the square is an obstacle
    // so we have to test the position of the point in the square.
    x_in_tile = x & 7;
    y_in_tile = y & 7;
    on_obstacle = y_in_tile <= x_in_tile;
    found_diagonal_wall = true;
    break;

  case GROUND_WALL_TOP_LEFT:
  case GROUND_WALL_TOP_LEFT_WATER:
    // Same thing.
    x_in_tile = x & 7;
    y_in_tile = y & 7;
    on_obstacle = y_in_tile <= 7 - x_in_tile;
    found_diagonal_wall = true;
    break;

  case GROUND_WALL_BOTTOM_LEFT:
  case GROUND_WALL_BOTTOM_LEFT_WATER:
    x_in_tile = x & 7;
    y_in_tile = y & 7;
    on_obstacle = y_in_tile >= x_in_tile;
    found_diagonal_wall = true;
    break;

  case GROUND_WALL_BOTTOM_RIGHT:
  case GROUND_WALL_BOTTOM_RIGHT_WATER:
    x_in_tile = x & 7;
    y_in_tile = y & 7;
    on_obstacle = y_in_tile >= 7 - x_in_tile;
    found_diagonal_wall = true;
    break;

  case GROUND_LOW_WALL:
    on_obstacle = entity_to_check.is_low_wall_obstacle();
    break;

  case GROUND_SHALLOW_WATER:
    on_obstacle = entity_to_check.is_shallow_water_obstacle();
    break;

  case GROUND_DEEP_WATER:
    on_obstacle = entity_to_check.is_deep_water_obstacle();
    break;

  case GROUND_HOLE:
    on_obstacle = entity_to_check.is_hole_obstacle();
    break;

  case GROUND_LAVA:
    on_obstacle = entity_to_check.is_lava_obstacle();
    break;

  case GROUND_PRICKLE:
    on_obstacle = entity_to_check.is_prickle_obstacle();
    break;

  case GROUND_LADDER:
    on_obstacle = entity_to_check.is_ladder_obstacle();
    break;
  }

  return on_obstacle;
}

/**
 * \brief Tests whether a rectangle overlaps an obstacle dynamic entity.
 * \param layer The layer.
 * \param collision_box The rectangle to check.
 * \param entity_to_check The entity to check (used to decide what is
 * considered as obstacle).
 * \return \c true if there is an obstacle entity at this point.
 */
bool Map::test_collision_with_entities(
    Layer layer,
    const Rectangle& collision_box,
    const MapEntity& entity_to_check) const {

  const std::list<MapEntity*>& obstacle_entities =
      entities->get_obstacle_entities(layer);
  const std::list<MapEntity*>::const_iterator end =
      obstacle_entities.end();

  std::list<MapEntity*>::const_iterator it;
  for (it = obstacle_entities.begin(); it != end; ++it) {

    MapEntity* entity = *it;
    if (entity->overlaps(collision_box)
        && entity->is_obstacle_for(entity_to_check)
        && entity->is_enabled()
        && entity != &entity_to_check)
      return true;
  }

  return false;
}

/**
 * \brief Tests whether a rectangle collides with the map obstacles.
 * \param layer Layer of the rectangle in the map.
 * \param collision_box The rectangle to check (its dimensions should be
 * multiples of 8).
 * \param entity_to_check The entity to check (used to decide what is
 * considered as obstacle).
 * \return \c true if the rectangle is overlapping an obstacle.
 */
bool Map::test_collision_with_obstacles(
    Layer layer,
    const Rectangle& collision_box,
    const MapEntity& entity_to_check) const {

  // This function is called very often.
  // For performance reasons, we only check the border of the of the collision box.
  // TODO check that the size is a multiple of 8x8 in MapEntity::set_size().

  // Collisions with the terrain
  // (i.e., tiles and dynamic entities that may change it).
  const int x1 = collision_box.get_x();
  const int x2 = x1 + collision_box.get_width() - 1;
  const int y1 = collision_box.get_y();
  const int y2 = y1 + collision_box.get_height() - 1;

  // First, only check the terrain of both extremities of each 8-pixel
  // segment of the border.
  // This is enough for all terrains (except diagonal ones, see below)
  // because the tested collision box makes at least 8x8 pixels.
  bool found_diagonal_wall = false;
  for (int x = x1; x <= x2; x += 8) {
    if (test_collision_with_ground(layer, x, y1, entity_to_check, found_diagonal_wall)
        || test_collision_with_ground(layer, x, y2, entity_to_check, found_diagonal_wall)
        || test_collision_with_ground(layer, x + 7, y1, entity_to_check, found_diagonal_wall)
        || test_collision_with_ground(layer, x + 7, y2, entity_to_check, found_diagonal_wall)) {
      return true;
    }
  }

  for (int y = y1; y <= y2; y += 8) {
    if (test_collision_with_ground(layer, x1, y, entity_to_check, found_diagonal_wall)
        || test_collision_with_ground(layer, x2, y, entity_to_check, found_diagonal_wall)
        || test_collision_with_ground(layer, x1, y + 7, entity_to_check, found_diagonal_wall)
        || test_collision_with_ground(layer, x2, y + 7, entity_to_check, found_diagonal_wall)) {
      return true;
    }
  }

  // Is a full check of the border needed?
  // This is costly, but hopefully, we seldom need it.
  if (found_diagonal_wall) {
    // A diagonal wall ground was involved in the terrain check.
    // In this case, we need to test all points of the border of the collision
    // box. Otherwise, walls with sharp angles like 'V' become
    // partially traversable.
    for (int x = x1; x <= x2; ++x) {
      if (test_collision_with_ground(layer, x, y1, entity_to_check, found_diagonal_wall)
          || test_collision_with_ground(layer, x, y2, entity_to_check, found_diagonal_wall)) {
        return true;
      }
    }

    for (int y = y1; y <= y2; ++y) {
      if (test_collision_with_ground(layer, x1, y, entity_to_check, found_diagonal_wall)
          || test_collision_with_ground(layer, x2, y, entity_to_check, found_diagonal_wall)) {
        return true;
      }
    }
  }

  // No collision with the terrain: check collisions with dynamic entities.
  return test_collision_with_entities(layer, collision_box, entity_to_check);
}

/**
 * \brief Tests whether a point collides with the map obstacles.
 * \param layer Layer of point to check.
 * \param x X coordinate of the point to check.
 * \param y Y coordinate of the point to check.
 * \param entity_to_check The entity to check (used to decide what is
 * considered as obstacle)
 * \return \c true if the point is overlapping an obstacle.
 */
bool Map::test_collision_with_obstacles(
    Layer layer,
    int x,
    int y,
    const MapEntity& entity_to_check) const {

  bool collision;
  bool is_diagonal_wall;

  // Test the terrain.
  collision = test_collision_with_ground(layer, x, y, entity_to_check, is_diagonal_wall);

  // Test the dynamic entities.
  if (!collision) {
    Rectangle collision_box(x, y, 1, 1);
    collision = test_collision_with_entities(layer, collision_box, entity_to_check);
  }

  return collision;
}

/**
 * \brief Returns whether there is empty ground in the specified rectangle.
 *
 * Only the borders of the rectangle are checked.
 *
 * \param layer The layer.
 * \param collision_box The rectangle to test.
 * \return \c true if there is at least one empty tile in this rectangle.
 */
bool Map::has_empty_ground(Layer layer, const Rectangle& collision_box) const {

  bool empty_tile = false;

  // We just check the borders of the collision box.
  int y1 = collision_box.get_y();
  int y2 = y1 + collision_box.get_height() - 1;
  int x1 = collision_box.get_x();
  int x2 = x1 + collision_box.get_width() - 1;

  for (int x = x1; x <= x2 && !empty_tile; x++) {
    empty_tile = get_ground(layer, x, y1) == GROUND_EMPTY
        || get_ground(layer, x, y2) == GROUND_EMPTY;
  }

  for (int y = y1; y <= y2 && !empty_tile; y++) {
    empty_tile = get_ground(layer, x1, y) == GROUND_EMPTY
        || get_ground(layer, x2, y) == GROUND_EMPTY;
  }

  return empty_tile;
}


/**
 * \brief Returns the ground at the specified point.
 *
 * Static tiles and dynamic entities are all taken into account here.
 *
 * \param layer Layer of the point.
 * \param x X coordinate of the point.
 * \param y Y coordinate of the point.
 * \return The ground at this place.
 */
Ground Map::get_ground(Layer layer, int x, int y) const {

  // See if a dynamic entity changes the ground.
  // TODO store ground modifiers in a quad tree for performance.

  const std::list<MapEntity*>& ground_modifiers =
      entities->get_ground_modifiers(layer);
  std::list<MapEntity*>::const_reverse_iterator it;
  const std::list<MapEntity*>::const_reverse_iterator rend =
      ground_modifiers.rend();
  for (it = ground_modifiers.rbegin(); it != rend; ++it) {
    const MapEntity& ground_modifier = *(*it);
    if (ground_modifier.overlaps(x, y)
        && ground_modifier.get_modified_ground() != GROUND_EMPTY
        && ground_modifier.is_enabled()
        && !ground_modifier.is_being_removed()) {
      return ground_modifier.get_modified_ground();
    }
  }

  // Otherwise, return the ground defined by static tiles (this is very fast).
  return entities->get_tile_ground(layer, x, y);
}

/**
 * \brief Returns the ground at the specified point.
 *
 * Static tiles and dynamic entities are all taken into account here.
 *
 * \param layer Layer of the point.
 * \param xy Coordinate of the point.
 * \return The ground at this place.
 */
Ground Map::get_ground(Layer layer, const Rectangle& xy) const {
  return get_ground(layer, xy.get_x(), xy.get_y());
}

/**
 * \brief Checks the collisions between an entity and the detectors of the map.
 *
 * This function is called by an entity sensitive to the entity detectors
 * when this entity has just moved on the map, or when a detector
 * wants to check this entity.
 * We check whether or not the entity overlaps an entity detector.
 * If the map is suspended, this function does nothing.
 *
 * \param entity the entity that has just moved (this entity should have
 * a movement sensible to the collisions)
 */
void Map::check_collision_with_detectors(MapEntity& entity) {

  if (suspended) {
    return;
  }

  const std::list<Detector*>& detectors = entities->get_detectors();

  // Check each detector.
  std::list<Detector*>::const_iterator it;
  const std::list<Detector*>::const_iterator end = detectors.end();
  for (it = detectors.begin(); it != end; ++it) {

    Detector* detector = *it;
    if (detector->is_enabled()
        && !detector->is_being_removed()) {
      detector->check_collision(entity);
    }
  }
}

/**
 * \brief Checks the pixel-perfect collisions between an entity and the detectors of the map.
 *
 * This function is called by an entity
 * when the frame of one of its sprites has just changed.
 * We check whether or not the sprite overlaps the detector.
 * If the map is suspended, this function does nothing.
 *
 * \param entity the sprite that has just changed
 * \param sprite the sprite that has just changed
 */
void Map::check_collision_with_detectors(MapEntity &entity, Sprite &sprite) {

  if (suspended) {
    return;
  }

  const std::list<Detector*>& detectors = entities->get_detectors();
  // check each detector
  std::list<Detector*>::const_iterator i;
  for (i = detectors.begin();
       i != detectors.end();
       i++) {

    if (!(*i)->is_being_removed()
        && (*i)->is_enabled()) {
      (*i)->check_collision(entity, sprite);
    }
  }
}

/**
 * \brief Returns the name identifying this type in Lua.
 * \return The name identifying this type in Lua.
 */
const std::string& Map::get_lua_type_name() const {
  return LuaContext::map_module_name;
}
<|MERGE_RESOLUTION|>--- conflicted
+++ resolved
@@ -461,26 +461,6 @@
 }
 
 /**
-<<<<<<< HEAD
- * \brief Sets a subarea of the map where the next drawings will be restricted to.
- *
- * A zero-sized rectangle means that drawings are not restricted to a subarea of the map.
- *
- * \param clipping_rectangle a subarea of the map to restrict the display to
- */
-void Map::set_clipping_rectangle(const Rectangle& clipping_rectangle) {
-
-  this->clipping_rectangle = clipping_rectangle;
-
-  const Rectangle &camera_position = camera->get_position();
-  Rectangle surface_clipping_rectangle(clipping_rectangle);
-  surface_clipping_rectangle.add_xy(-camera_position.get_x(), -camera_position.get_y());
-  visible_surface->set_clipping_rectangle(surface_clipping_rectangle);
-}
-
-/**
-=======
->>>>>>> 3d55ae2a
  * \brief Suspends or resumes the movement and animations of the entities.
  *
  * This function is called when the game is being suspended
