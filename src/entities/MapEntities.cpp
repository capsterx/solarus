/*
 * Copyright (C) 2006-2012 Christopho, Solarus - http://www.solarus-games.org
 * 
 * Solarus is free software; you can redistribute it and/or modify
 * it under the terms of the GNU General Public License as published by
 * the Free Software Foundation, either version 3 of the License, or
 * (at your option) any later version.
 * 
 * Solarus is distributed in the hope that it will be useful,
 * but WITHOUT ANY WARRANTY; without even the implied warranty of
 * MERCHANTABILITY or FITNESS FOR A PARTICULAR PURPOSE. See the
 * GNU General Public License for more details.
 * 
 * You should have received a copy of the GNU General Public License along
 * with this program. If not, see <http://www.gnu.org/licenses/>.
 */
#include "entities/MapEntities.h"
#include "entities/Hero.h"
#include "entities/Tile.h"
#include "entities/TilePattern.h"
#include "entities/Layer.h"
#include "entities/Obstacle.h"
#include "entities/CrystalBlock.h"
#include "entities/Boomerang.h"
#include "entities/Stairs.h"
<<<<<<< HEAD
#include "entities/CameraStopper.h"
=======
>>>>>>> c75a56d1
#include "Map.h"
#include "Game.h"
#include "lowlevel/Surface.h"
#include "lowlevel/Color.h"
#include "lowlevel/Music.h"
#include "lowlevel/Debug.h"
#include "lowlevel/StringConcat.h"
using std::list;

/**
 * @brief Constructor.
 * @param game the game
 * @param map the map (not loaded yet)
 */
MapEntities::MapEntities(Game& game, Map& map):
  game(game),
  map(map),
  hero(game.get_hero()),
  music_before_miniboss(Music::none) {

  Layer layer = hero.get_layer();
  this->obstacle_entities[layer].push_back(&hero);
  this->entities_drawn_y_order[layer].push_back(&hero);
  // TODO update that when the layer changes, same thing for enemies
  this->named_entities[hero.get_name()] = &hero;

  // surfaces to pre-render static tiles
  for (int layer = 0; layer < LAYER_NB; layer++) {
    non_animated_tiles_surfaces[layer] = NULL;
  }
}

/**
 * @brief Destructor.
 */
MapEntities::~MapEntities() {

  destroy_all_entities();
}

/**
 * @brief Removes all entities from the map.
 *
 * This function is called by the destructor or when the map is unloaded.
 */
void MapEntities::destroy_all_entities() {

  // delete tiles and clear lists sorted by layer
  for (int layer = 0; layer < LAYER_NB; layer++) {

    for (unsigned int i = 0; i < tiles[layer].size(); i++) {
      destroy_entity(tiles[layer][i]);
    }

    tiles[layer].clear();
    delete[] obstacle_tiles[layer];
    delete[] animated_tiles[layer];
    delete non_animated_tiles_surfaces[layer];

    entities_drawn_first[layer].clear();
    entities_drawn_y_order[layer].clear();
    obstacle_entities[layer].clear();
    stairs[layer].clear();
  }

  // delete the other entities

  list<MapEntity*>::iterator i;
  for (i = all_entities.begin(); i != all_entities.end(); i++) {
    destroy_entity(*i);
  }
  all_entities.clear();
  named_entities.clear();

  detectors.clear();
  entities_to_remove.clear();
}

/**
 * @brief Destroys an entity.
 *
 * The object is freed if it is not used anywhere else.
 *
 * @param entity The entity to destroy.
 */
void MapEntities::destroy_entity(MapEntity* entity) {

  if (!entity->is_being_removed()) {
    entity->notify_being_removed();
  }

  entity->decrement_refcount();
  if (entity->get_refcount() == 0) {
    delete entity;
  }
}

/**
 * @brief Returns the hero.
 * @return the hero
 */
Hero& MapEntities::get_hero() {
  return hero;
}

/**
 * @brief Returns the entities (other that tiles) such that the hero cannot walk on them.
 * @param layer the layer
 * @return the obstacle entities on that layer
 */
const list<MapEntity*>& MapEntities::get_obstacle_entities(Layer layer) {
  return obstacle_entities[layer];
}

/**
 * @brief Returns all detectors on the map.
 * @return the detectors
 */
const list<Detector*>& MapEntities::get_detectors() {
  return detectors;
}

/**
 * @brief Returns all stairs on the specified layer.
 * @param layer the layer
 * @return the stairs on this layer
 */
const list<Stairs*>& MapEntities::get_stairs(Layer layer) {
  return stairs[layer];
}

/**
 * @brief Returns all crystal blocks on the specified layer.
 * @param layer the layer
 * @return the crystal blocks on this layer
 */
const list<CrystalBlock*>& MapEntities::get_crystal_blocks(Layer layer) {
  return crystal_blocks[layer];
}

/**
 * @brief Returns all camera stoppers of the map..
 * @return The camera stoppers.
 */
const list<CameraStopper*>& MapEntities::get_camera_stoppers() {
  return camera_stoppers;
}

/**
 * @brief Sets the obstacle tile property of an 8*8 square of the map.
 * @param layer layer of the square
 * @param x8 x coordinate of the square (divided by 8)
 * @param y8 y coordinate of the square (divided by 8)
 * @param obstacle the obstacle property to set
 */
void MapEntities::set_obstacle(int layer, int x8, int y8, Obstacle obstacle) {

  if (x8 >= 0 && x8 < map_width8 && y8 >= 0 && y8 < map_height8) {
    int index = y8 * map_width8 + x8;
    obstacle_tiles[layer][index] = obstacle;
  }
}

/**
 * @brief Returns the entity with the specified name.
 *
 * The program stops if there is no such entity.
 *
 * @param name Name of the entity to get.
 * @return The entity requested.
 */
MapEntity* MapEntities::get_entity(const std::string& name) {

  MapEntity* entity = find_entity(name);

  Debug::check_assertion(entity != NULL, StringConcat()
      << "Map '" << map.get_id()
      << "': Cannot find entity with name '" << name << "'");

  return entity;
}

/**
 * @brief Returns the entity with the specified name, or NULL if it doesn't exist.
 * @param name Name of the entity to find.
 * @return The entity requested, or NULL if there is no entity with the specified name.
 */
MapEntity* MapEntities::find_entity(const std::string& name) {

  if (named_entities.find(name) == named_entities.end()) {
    return NULL;
  }

  MapEntity* entity = named_entities[name];

  if (entity->is_being_removed()) {
    return NULL;
  }

  return entity;
}

/**
 * @brief Returns the entities of the map having the specified name prefix.
 * @param prefix Prefix of the name.
 * @return The entities of this type and having this prefix in their name.
 */
list<MapEntity*> MapEntities::get_entities_with_prefix(const std::string& prefix) {

  list<MapEntity*> entities;

  list<MapEntity*>::iterator i;
  for (i = all_entities.begin(); i != all_entities.end(); i++) {

    MapEntity* entity = *i;
    if (entity->has_prefix(prefix) && !entity->is_being_removed()) {
      entities.push_back(entity);
    }
  }

  return entities;
}

/**
 * @brief Returns the entities of the map with the specified type and having
 * the specified name prefix.
 * @param type Type of entity.
 * @param prefix Prefix of the name.
 * @return The entities of this type and having this prefix in their name.
 */
list<MapEntity*> MapEntities::get_entities_with_prefix(
    EntityType type, const std::string& prefix) {

  list<MapEntity*> entities;

  list<MapEntity*>::iterator i;
  for (i = all_entities.begin(); i != all_entities.end(); i++) {

    MapEntity* entity = *i;
    if (entity->get_type() == type && entity->has_prefix(prefix) && !entity->is_being_removed()) {
      entities.push_back(entity);
    }
  }

  return entities;
}

/**
 * @brief Returns whether there exists at least one entity with the specified
 * name prefix on the map.
 * @param prefix Prefix of the name.
 * @return \c true if there exists an entity with this prefix.
 */
bool MapEntities::has_entity_with_prefix(const std::string& prefix) {

  list<MapEntity*>::iterator i;
  for (i = all_entities.begin(); i != all_entities.end(); i++) {

    MapEntity* entity = *i;
    if (entity->has_prefix(prefix) && !entity->is_being_removed()) {
      return true;
    }
  }

  return false;
}

/**
 * @brief Brings to front an entity that is displayed as a sprite in the normal order.
 * @param entity the entity to bring to front
 */
void MapEntities::bring_to_front(MapEntity *entity) {

  Debug::check_assertion(entity->can_be_drawn(),
      StringConcat() << "Cannot bring to front entity '" << entity->get_name() << "' since it is not drawn");

  Debug::check_assertion(!entity->is_drawn_in_y_order(),
    StringConcat() << "Cannot bring to front entity '" << entity->get_name() << "' since it is drawn in the y order");

  Layer layer = entity->get_layer();
  entities_drawn_first[layer].remove(entity);
  entities_drawn_first[layer].push_back(entity);
}

/**
 * @brief Notifies all entities of the map that the map has just become active.
 */
void MapEntities::notify_map_started() {

  list<MapEntity*>::iterator i;
  for (i = all_entities.begin(); i != all_entities.end(); i++) {
    MapEntity *entity = *i;
    entity->notify_map_started();
    entity->notify_tileset_changed();
  }
  hero.notify_map_started();
  hero.notify_tileset_changed();

  // pre-render non-animated tiles
  build_non_animated_tiles();
}

/**
 * @brief Notifies all entities that the opening transition
 * of the map is finished.
 */
void MapEntities::notify_map_opening_transition_finished() {

  list<MapEntity*>::iterator i;
  for (i = all_entities.begin(); i != all_entities.end(); i++) {
    MapEntity* entity = *i;
    entity->notify_map_opening_transition_finished();
  }
  hero.notify_map_opening_transition_finished();
}

/**
 * @brief Notifies this entity manager that the tileset of the map has
 * changed.
 */
void MapEntities::notify_tileset_changed() {

  // Redraw optimized tiles (i.e. non animated ones).
  redraw_non_animated_tiles();

  list<MapEntity*>::iterator i;
  for (i = all_entities.begin(); i != all_entities.end(); i++) {
    MapEntity* entity = *i;
    entity->notify_tileset_changed();
  }
  hero.notify_map_opening_transition_finished();
}

/**
 * @brief Adds a tile on the map.
 *
 * This function is called for each tile when loading the map.
 * The tiles cannot change during the game.
 *
 * @param tile the tile to add
 */
void MapEntities::add_tile(Tile *tile) {

  Layer layer = tile->get_layer();

  // add the tile to the map
  tiles[layer].push_back(tile);
  tile->set_map(map);

  // update the collision list
  Obstacle obstacle = tile->get_tile_pattern().get_obstacle();

  int tile_x8 = tile->get_x() / 8;
  int tile_y8 = tile->get_y() / 8;
  int tile_width8 = tile->get_width() / 8;
  int tile_height8 = tile->get_height() / 8;

  int i, j;
  Obstacle non_obstacle_triangle;
 
  switch (obstacle) {

    /* If the obstacle property is the same for all points inside the base tile,
     * then all 8*8 squares of the extended tile have the same property.
     */
  case OBSTACLE_NONE:
  case OBSTACLE_SHALLOW_WATER:
  case OBSTACLE_DEEP_WATER:
  case OBSTACLE_HOLE:
  case OBSTACLE_LAVA:
  case OBSTACLE_PRICKLE:
  case OBSTACLE_LADDER:
  case OBSTACLE:
    for (i = 0; i < tile_height8; i++) {
      for (j = 0; j < tile_width8; j++) {
        set_obstacle(layer, tile_x8 + j, tile_y8 + i, obstacle);
      }
    }
    break;

    /* If the top right corner of the tile is an obstacle,
     * then the top right 8*8 squares are OBSTACLE, the bottom left
     * 8*8 squares are OBSTACLE_NONE or OBSTACLE_DEEP_WATER and the 8*8 squares
     * on the diagonal are OBSTACLE_TOP_RIGHT.
     */
  case OBSTACLE_TOP_RIGHT:
  case OBSTACLE_TOP_RIGHT_WATER:

    non_obstacle_triangle = (obstacle == OBSTACLE_TOP_RIGHT) ?
        OBSTACLE_NONE : OBSTACLE_DEEP_WATER;

    // we traverse each row of 8*8 squares on the tile
    for (i = 0; i < tile_height8; i++) {

      // 8*8 square on the diagonal
      set_obstacle(layer, tile_x8 + i, tile_y8 + i, OBSTACLE_TOP_RIGHT);

      // left part of the row: we are in the bottom-left corner
      for (j = 0; j < i; j++) {
        set_obstacle(layer, tile_x8 + j, tile_y8 + i, non_obstacle_triangle);
      }

      // right part of the row: we are in the top-right corner
      for (j = i + 1; j < tile_width8; j++) {
        set_obstacle(layer, tile_x8 + j, tile_y8 + i, OBSTACLE);
      }
    }
    break;

  case OBSTACLE_TOP_LEFT:
  case OBSTACLE_TOP_LEFT_WATER:

    non_obstacle_triangle = (obstacle == OBSTACLE_TOP_LEFT) ?
        OBSTACLE_NONE : OBSTACLE_DEEP_WATER;

    // we traverse each row of 8*8 squares on the tile
    for (i = 0; i < tile_height8; i++) {

      // right part of the row: we are in the bottom-right corner
      for (j = tile_width8 - i; j < tile_width8; j++) {
        set_obstacle(layer, tile_x8 + j, tile_y8 + i, non_obstacle_triangle);
      }

      // left part of the row: we are in the top-left corner
      for (j = 0; j < tile_width8 - i - 1; j++) {
        set_obstacle(layer, tile_x8 + j, tile_y8 + i, OBSTACLE);
      }

      // 8*8 square on the diagonal
      set_obstacle(layer, tile_x8 + j, tile_y8 + i, OBSTACLE_TOP_LEFT);
    }
    break;

  case OBSTACLE_BOTTOM_LEFT:
  case OBSTACLE_BOTTOM_LEFT_WATER:

    non_obstacle_triangle = (obstacle == OBSTACLE_BOTTOM_LEFT) ?
        OBSTACLE_NONE : OBSTACLE_DEEP_WATER;

    // we traverse each row of 8*8 squares on the tile
    for (i = 0; i < tile_height8; i++) {

      // right part of the row: we are in the top-right corner
      for (j = i + 1; j < tile_width8; j++) {
        set_obstacle(layer, tile_x8 + j, tile_y8 + i, non_obstacle_triangle);
      }
      // left part of the row: we are in the bottom-left corner
      for (j = 0; j < i; j++) {
        set_obstacle(layer, tile_x8 + j, tile_y8 + i, OBSTACLE);
      }

      // 8*8 square on the diagonal
      set_obstacle(layer, tile_x8 + j, tile_y8 + i, OBSTACLE_BOTTOM_LEFT);
    }
    break;

  case OBSTACLE_BOTTOM_RIGHT:
  case OBSTACLE_BOTTOM_RIGHT_WATER:

    non_obstacle_triangle = (obstacle == OBSTACLE_BOTTOM_RIGHT) ?
        OBSTACLE_NONE : OBSTACLE_DEEP_WATER;

    // we traverse each row of 8*8 squares on the tile
    for (i = 0; i < tile_height8; i++) {

      // 8*8 square on the diagonal
      set_obstacle(layer, tile_x8 + tile_width8 - i - 1, tile_y8 + i, OBSTACLE_BOTTOM_RIGHT);

      // left part of the row: we are in the top-left corner
      for (j = 0; j < tile_width8 - i - 1; j++) {
        set_obstacle(layer, tile_x8 + j, tile_y8 + i, non_obstacle_triangle);
      }

      // right part of the row: we are in the bottom-right corner
      for (j = tile_width8 - i; j < tile_width8; j++) {
        set_obstacle(layer, tile_x8 + j, tile_y8 + i, OBSTACLE);
      }
    }
    break;

  case OBSTACLE_EMPTY:
    // keep the obstacle property from any tile already here
    break;
  }
}

/**
 * @brief Adds an entity to the map.
 *
 * This function is called when loading the map. If the entity
 * specified is NULL (because some entity creation functions
 * may return NULL), nothing is done.
 *
 * @param entity the entity to add (can be NULL)
 */
void MapEntities::add_entity(MapEntity* entity) {

  if (entity == NULL) {
    return;
  }

  if (entity->get_type() == TILE) {
    // Tiles are optimized specifically for obstacle checks and rendering.
    add_tile(static_cast<Tile*>(entity));
  }
  else {
    Layer layer = entity->get_layer();

    // update the detectors list
    if (entity->is_detector()) {
      detectors.push_back(static_cast<Detector*>(entity));
    }

    // update the obstacle list
    if (entity->can_be_obstacle()) {

      if (entity->has_layer_independent_collisions()) {
        // some entities handle collisions on any layer (e.g. stairs inside a single floor)
        obstacle_entities[LAYER_LOW].push_back(entity);
        obstacle_entities[LAYER_INTERMEDIATE].push_back(entity);
        obstacle_entities[LAYER_HIGH].push_back(entity);
      }
      else {
        // but usually, an entity collides with only one layer
        obstacle_entities[layer].push_back(entity);
      }
    }

    // update the sprites list
    if (entity->is_drawn_in_y_order()) {
      entities_drawn_y_order[layer].push_back(entity);
    }
    else if (entity->can_be_drawn()) {
      entities_drawn_first[layer].push_back(entity);
    }

    // update the specific entities lists
    switch (entity->get_type()) {

      case STAIRS:
        stairs[layer].push_back(static_cast<Stairs*>(entity));
        break;

      case CRYSTAL_BLOCK:
        crystal_blocks[layer].push_back(static_cast<CrystalBlock*>(entity));
<<<<<<< HEAD
        break;

      case CAMERA_STOPPER:
        camera_stoppers.push_back(static_cast<CameraStopper*>(entity));
=======
>>>>>>> c75a56d1
        break;

      case BOOMERANG:
        this->boomerang = static_cast<Boomerang*>(entity);
        break;

      default:
      break;
    }

    // update the list of all entities
    all_entities.push_back(entity);
  }

  const std::string& name = entity->get_name();
  if (!name.empty()) {
    Debug::check_assertion(named_entities.find(name) == named_entities.end(),
        StringConcat()
        << "Error: an entity with name '" << name << "' already exists.");
    named_entities[name] = entity;
  }
  entity->increment_refcount();

  // notify the entity
  entity->set_map(map);
}

/**
 * @brief Removes an entity from the map and schedules it to be destroyed.
 * @param entity the entity to remove
 */
void MapEntities::remove_entity(MapEntity* entity) {

  if (!entity->is_being_removed()) {
    entities_to_remove.push_back(entity);
    entity->notify_being_removed();

    if (entity == this->boomerang) {
      this->boomerang = NULL;
    }
  }
}

/**
 * @brief Removes an entity from the map.
 * @param name Name of the entity.
 */
void MapEntities::remove_entity(const std::string& name) {

  MapEntity* entity = find_entity(name);
  if (entity != NULL) {
    remove_entity(entity);
  }
}

/**
 * @brief Removes all entities of a type whose name starts with the specified prefix.
 * @param prefix Prefix of the name of the entities to remove.
 */
void MapEntities::remove_entities_with_prefix(const std::string& prefix) {

  std::list<MapEntity*> entities = get_entities_with_prefix(prefix);
  std::list<MapEntity*>::iterator it;
  for (it = entities.begin(); it != entities.end(); it++) {
    remove_entity(*it);
  }
}

/**
 * @brief Removes and destroys the entities placed in the entities_to_remove list. 
 */
void MapEntities::remove_marked_entities() {

  list<MapEntity*>::iterator it;

  // remove the marked entities
  for (it = entities_to_remove.begin();
       it != entities_to_remove.end();
       it++) {

    MapEntity* entity = *it;
    Layer layer = entity->get_layer();

    // remove it from the obstacle entities list if present
    if (entity->can_be_obstacle()) {

      if (entity->has_layer_independent_collisions()) {
        for (int i = 0; i < LAYER_NB; i++) {
          obstacle_entities[i].remove(entity);
        }
      }
      else {
        obstacle_entities[layer].remove(entity);
      }
    }

    // remove it from the detectors list if present
    if (entity->is_detector()) {
      detectors.remove(static_cast<Detector*>(entity));
    }

    // remove it from the sprite entities list if present
    if (entity->is_drawn_in_y_order()) {
      entities_drawn_y_order[layer].remove(entity);
    }
    else if (entity->can_be_drawn()) {
      entities_drawn_first[layer].remove(entity);
    }

    // remove it from the whole list
    all_entities.remove(entity);
    const std::string& name = entity->get_name();
    if (!name.empty()) {
      named_entities.erase(name);
    }

    // update the specific entities lists
    switch (entity->get_type()) {

      case STAIRS:
        stairs[layer].remove(static_cast<Stairs*>(entity));
        break;

      case CRYSTAL_BLOCK:
        crystal_blocks[layer].remove(static_cast<CrystalBlock*>(entity));
        break;

      case BOOMERANG:
        this->boomerang = NULL;
        break;

      default:
      break;
    }

    // destroy it
    destroy_entity(entity);
  }
  entities_to_remove.clear();
}

/**
 * @brief Suspends or resumes the movement and animations of the entities.
 *
 * This function is called by the map when the game
 * is being suspended or resumed.
 *
 * @param suspended true to suspend the movement and the animations,
 * false to resume them
 */
void MapEntities::set_suspended(bool suspended) {

  // the hero first
  hero.set_suspended(suspended);

  // other entities
  list<MapEntity*>::iterator i;
  for (i = all_entities.begin();
       i != all_entities.end();
       i++) {

    (*i)->set_suspended(suspended);
  }

  // note that we don't suspend the tiles
}

/**
 * @brief Updates the position, movement and animation each entity.
 */
void MapEntities::update() {

  Debug::check_assertion(map.is_started(), "The map is not started");

  // first update the hero
  hero.update();

  // update the tiles and the dynamic entities
  list<MapEntity*>::iterator it;
  for (int layer = 0; layer < LAYER_NB; layer++) {

    for (unsigned int i = 0; i < tiles[layer].size(); i++) {
      tiles[layer][i]->update();
    }

    // sort the entities drawn in y order
    entities_drawn_y_order[layer].sort(compare_y);
  }

  for (it = all_entities.begin();
       it != all_entities.end();
       it++) {

    if (!(*it)->is_being_removed()) {
      (*it)->update();
    }
  }

  // remove the entities that have to be removed now
  remove_marked_entities();
}

/**
 * @brief Determines which rectangles are animated and draws all non-animated
 * rectangles of tiles on intermediate surfaces.
 */
void MapEntities::build_non_animated_tiles() {

  const Rectangle map_size(0, 0, map.get_width(), map.get_height());
  for (int layer = 0; layer < LAYER_NB; layer++) {

    delete non_animated_tiles_surfaces[layer];
    non_animated_tiles_surfaces[layer] = new Surface(map_size.get_width(), map_size.get_height());
    non_animated_tiles_surfaces[layer]->set_transparency_color(Color::get_magenta());
    non_animated_tiles_surfaces[layer]->fill_with_color(Color::get_magenta());

    for (unsigned int i = 0; i < tiles[layer].size(); i++) {
      Tile& tile = *tiles[layer][i];
      if (!tile.is_animated()) {
        // non-animated tile: optimize its displaying
        tile.draw(*non_animated_tiles_surfaces[layer], map_size);
      }
      else {
        // animated tile: mark its region as non-optimizable
        // (otherwise, a non-animated tile above an animated one would screw us)

        int tile_x8 = tile.get_x() / 8;
        int tile_y8 = tile.get_y() / 8;
        int tile_width8 = tile.get_width() / 8;
        int tile_height8 = tile.get_height() / 8;

        for (int i = 0; i < tile_height8; i++) {
          for (int j = 0; j < tile_width8; j++) {

            int x8 = tile_x8 + j;
            int y8 = tile_y8 + i;
            if (x8 >= 0 && x8 < map_width8 && y8 >= 0 && y8 < map_height8) {
              int index = y8 * map_width8 + x8;
              animated_tiles[layer][index] = true;
            }
          }
        }
      }
    }

    // erase the rectangles that contain animated tiles
    int index = 0;
    for (int y = 0; y < map.get_height(); y += 8) {
      for (int x = 0; x < map.get_width(); x += 8) {

        if (animated_tiles[layer][index]) {
          Rectangle animated_square(x, y, 8, 8);
          non_animated_tiles_surfaces[layer]->fill_with_color(Color::get_magenta(), animated_square);
        }
        index++;
      }
    }

    // build the list of animated tiles and tiles overlapping them
    for (unsigned int i = 0; i < tiles[layer].size(); i++) {
      Tile& tile = *tiles[layer][i];
      if (tile.is_animated() || overlaps_animated_tile(tile)) {
        tiles_in_animated_regions[layer].push_back(&tile);
      }
    }
  }
}

/**
 * @brief Draws all non-animated rectangles of tiles on intermediate surfaces.
 *
 * This function is similar to build_non_animated_tiles() except that it
 * assumes that animated and non-animated rectangles were already determined.
 *
 * This function is called when the tileset changes.
 */
void MapEntities::redraw_non_animated_tiles() {

  const Rectangle map_size(0, 0, map.get_width(), map.get_height());
  for (int layer = 0; layer < LAYER_NB; layer++) {

    non_animated_tiles_surfaces[layer]->fill_with_color(Color::get_magenta());

    for (unsigned int i = 0; i < tiles[layer].size(); i++) {
      Tile& tile = *tiles[layer][i];
      if (!tile.is_animated()) {
        // Non-animated tile: optimize its displaying.
        tile.draw(*non_animated_tiles_surfaces[layer], map_size);
      }
    }

    // Erase rectangles that contain animated tiles.
    int index = 0;
    for (int y = 0; y < map.get_height(); y += 8) {
      for (int x = 0; x < map.get_width(); x += 8) {

        if (animated_tiles[layer][index]) {
          Rectangle animated_square(x, y, 8, 8);
          non_animated_tiles_surfaces[layer]->fill_with_color(Color::get_magenta(), animated_square);
        }
        index++;
      }
    }
  }
}

/**
 * @brief Returns whether a tile is overlapping an animated other tile.
 * @param tile the tile to check
 * @return true if this tile is overlapping an animated tile
 */
bool MapEntities::overlaps_animated_tile(Tile& tile) {

  bool* animated_tiles_layer = animated_tiles[tile.get_layer()];

  int tile_x8 = tile.get_x() / 8;
  int tile_y8 = tile.get_y() / 8;
  int tile_width8 = tile.get_width() / 8;
  int tile_height8 = tile.get_height() / 8;

  for (int i = 0; i < tile_height8; i++) {
    for (int j = 0; j < tile_width8; j++) {

      int x8 = tile_x8 + j;
      int y8 = tile_y8 + i;
      if (x8 >= 0 && x8 < map_width8 && y8 >= 0 && y8 < map_height8) {

        int index = y8 * map_width8 + x8;
        if (animated_tiles_layer[index]) {
          return true;
        }
      }
    }
  }
  return false;
}

/**
 * @brief Draws the entities on the map surface.
 */
void MapEntities::draw() {

  for (int layer = 0; layer < LAYER_NB; layer++) {

    // draw the animated tiles and the tiles that overlap them:
    // in other words, draw all regions containing animated tiles
    // (and maybe more, but we don't care because non-animated tiles
    // will be drawn later)
    for (unsigned int i = 0; i < tiles_in_animated_regions[layer].size(); i++) {
      tiles_in_animated_regions[layer][i]->draw_on_map();
    }

    // draw the non-animated tiles (with transparent rectangles on the regions of animated tiles
    // since they are already drawn)
    non_animated_tiles_surfaces[layer]->draw_region(
        map.get_camera_position(), map.get_visible_surface());

    // draw the first sprites
    list<MapEntity*>::iterator i;
    for (i = entities_drawn_first[layer].begin();
        i != entities_drawn_first[layer].end();
        i++) {

      MapEntity* entity = *i;
      if (entity->is_enabled()) {
        entity->draw_on_map();
      }
    }

    // draw the sprites at the hero's level, in the order
    // defined by their y position (including the hero)
    for (i = entities_drawn_y_order[layer].begin();
        i != entities_drawn_y_order[layer].end();
        i++) {

      MapEntity* entity = *i;
      if (entity->is_enabled()) {
        entity->draw_on_map();
      }
    }
  }
}

/**
 * @brief Compares the y position of two entities.
 * @param first an entity
 * @param second another entity
 * @return true if the y position of the first entity is lower
 * than the second one
 */
bool MapEntities::compare_y(MapEntity* first, MapEntity* second) {

  // before was: first->get_top_left_y() < second->get_top_left_y(); but doesn't work for bosses
  return first->get_top_left_y() + first->get_height() < second->get_top_left_y() + second->get_height();
}

/**
 * @brief Changes the layer of an entity.
 *
 * Only some specific entities should change their layer.
 *
 * @param entity an entity
 * @param layer the new layer
 */
void MapEntities::set_entity_layer(MapEntity& entity, Layer layer) {

  Layer old_layer = entity.get_layer();

  if (layer != old_layer) {

    // update the obstacle list
    if (entity.can_be_obstacle() && !entity.has_layer_independent_collisions()) {
      obstacle_entities[old_layer].remove(&entity);
      obstacle_entities[layer].push_back(&entity);
    }

    // update the sprites list
    if (entity.is_drawn_in_y_order()) {
      entities_drawn_y_order[old_layer].remove(&entity);
      entities_drawn_y_order[layer].push_back(&entity);
    }
    else if (entity.can_be_drawn()) {
      entities_drawn_first[old_layer].remove(&entity);
      entities_drawn_first[layer].push_back(&entity);
    }

    // update the entity after the lists because this function might be called again
    entity.set_layer(layer);
  }
}

/**
 * @brief Returns whether a rectangle overlaps with a raised crystal block.
 * @param layer the layer to check
 * @param rectangle a rectangle
 * @return true if this rectangle overlaps a raised crystal block
 */
bool MapEntities::overlaps_raised_blocks(Layer layer, const Rectangle& rectangle) {

  bool overlaps = false;
  std::list<CrystalBlock*> blocks = get_crystal_blocks(layer);

  std::list<CrystalBlock*>::iterator it;
  for (it = blocks.begin(); it != blocks.end() && !overlaps; it++) {
    overlaps = (*it)->overlaps(rectangle) && (*it)->is_raised();
  }

  return overlaps;
}

/**
 * @brief Returns true if the player has thrown the boomerang.
 * @return true if the boomerang is present on the map
 */
bool MapEntities::is_boomerang_present() {
  return boomerang != NULL;
}

/**
 * @brief Removes the boomerang from the map, if it is present.
 */
void MapEntities::remove_boomerang() {

  if (boomerang != NULL) {
    remove_entity(boomerang);
    boomerang = NULL;
  }
}

/**
 * @brief Removes any boomerang from the map.
 */
void MapEntities::remove_arrows() {

  // TODO this function may be slow if there are a lot of entities: store the arrows?
  std::list<MapEntity*>::iterator it;
  for (it = all_entities.begin(); it != all_entities.end(); it++) {
    MapEntity* entity = *it;
    if (entity->get_type() == ARROW) {
      remove_entity(entity);
    }
  }
}
<|MERGE_RESOLUTION|>--- conflicted
+++ resolved
@@ -23,10 +23,7 @@
 #include "entities/CrystalBlock.h"
 #include "entities/Boomerang.h"
 #include "entities/Stairs.h"
-<<<<<<< HEAD
 #include "entities/CameraStopper.h"
-=======
->>>>>>> c75a56d1
 #include "Map.h"
 #include "Game.h"
 #include "lowlevel/Surface.h"
@@ -572,13 +569,10 @@
 
       case CRYSTAL_BLOCK:
         crystal_blocks[layer].push_back(static_cast<CrystalBlock*>(entity));
-<<<<<<< HEAD
         break;
 
       case CAMERA_STOPPER:
         camera_stoppers.push_back(static_cast<CameraStopper*>(entity));
-=======
->>>>>>> c75a56d1
         break;
 
       case BOOMERANG:
@@ -704,6 +698,10 @@
 
       case CRYSTAL_BLOCK:
         crystal_blocks[layer].remove(static_cast<CrystalBlock*>(entity));
+        break;
+
+      case CAMERA_STOPPER:
+        camera_stoppers.remove(static_cast<CameraStopper*>(entity));
         break;
 
       case BOOMERANG:
