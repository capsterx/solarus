--- conflicted
+++ resolved
@@ -383,18 +383,6 @@
     surface_to_render = context.scaled_surface;
   }
 
-<<<<<<< HEAD
-  set_render_target(nullptr);
-  SDL_SetRenderDrawColor(context.main_renderer, 0, 0, 0, 255);
-  SDL_RenderSetClipRect(context.main_renderer, nullptr);
-  SDL_RenderClear(context.main_renderer);
-  SDL_RenderSetLogicalSize(context.main_renderer,
-                           context.quest_size.width,
-                           context.quest_size.height);
-  if (context.current_shader != nullptr) {
-    // OpenGL rendering with the current shader.
-    context.current_shader->render(*quest_surface,Rectangle(quest_surface->get_size()),quest_surface->get_size(),Point(),true);
-=======
   //Declare local clear screen routine
   auto clearScreen = [&](){
     set_render_target(nullptr);
@@ -425,22 +413,18 @@
       surface_to_render = nullptr; //Final SDL render is not nessesary
       // OpenGL rendering with the current shader.
       context.current_shader->render(*quest_surface,Rectangle(quest_surface->get_size()),quest_surface->get_size(),Point(),true);
-      SDL_GL_SwapWindow(Video::get_window());
-    }
->>>>>>> 16a2e93d
+    }
   }
   //Render the final surface with sdl if necessary
   if(surface_to_render) {
     clearScreen();
     // SDL rendering.
     //Set blending mode to none to simply replace any on_screen material
-
-    SDL_SetTextureBlendMode(surface_to_render->get_internal_surface().get_texture(),SDL_BLENDMODE_NONE);
-    SDL_RenderCopy(context.main_renderer, surface_to_render->get_internal_surface().get_texture(), nullptr, nullptr);
-  }
-  SDL_RenderSetLogicalSize(context.main_renderer,
-                           context.logical_size.width,
-                           context.logical_size.height);
+    context.screen_surface->request_render().with_target([&](SDL_Renderer*) { //Bind screen surface to account virtual surface dirtyness
+      SDL_SetTextureBlendMode(surface_to_render->get_internal_surface().get_texture(),SDL_BLENDMODE_NONE);
+      SDL_RenderCopy(context.main_renderer, surface_to_render->get_internal_surface().get_texture(), nullptr, nullptr);
+    });
+  }
 }
 
 /**
@@ -761,11 +745,6 @@
       context.scaled_surface->fill_with_color(Color::black);  // To initialize the internal surface.
     }
 
-    /*SDL_RenderSetLogicalSize(
-        context.main_renderer,
-        render_size.width,
-        render_size.height);*/
-
     if (mode_changed) {
       reset_window_size();
     }
