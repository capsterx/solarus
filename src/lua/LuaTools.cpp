--- conflicted
+++ resolved
@@ -491,16 +491,9 @@
             + luaL_typename(l, index) + ")"
     );
   }
-<<<<<<< HEAD
-  size_t str_len=0;
-  const char* c_str = lua_tolstring(l,index,&str_len);
-  return {c_str,str_len};
-=======
-
   size_t size = 0;
   const char* data = lua_tolstring(l, index, &size);
   return {data, size};
->>>>>>> 55215f04
 }
 
 /**
