--- conflicted
+++ resolved
@@ -237,21 +237,12 @@
  * \return Number of values to return to Lua.
  */
 int LuaContext::surface_api_set_pixels(lua_State* l) {
-<<<<<<< HEAD
   return LuaTools::exception_boundary_handle(l, [&] {
     Surface& surface = *check_surface(l,1);
     const std::string& buffer = LuaTools::check_string(l,2);
     surface.set_pixels(buffer);
     return 0;
   });
-=======
-    return LuaTools::exception_boundary_handle(l, [&] {
-        Surface& surface = *check_surface(l,1);
-        const std::string& buffer = LuaTools::check_string(l,2);
-        surface.set_pixels(buffer);
-        return 0;
-    });
->>>>>>> 55215f04
-}
-
-}
+}
+
+}
