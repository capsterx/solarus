/*
 * Copyright (C) 2006-2012 Christopho, Solarus - http://www.solarus-games.org
 * 
 * Solarus is free software; you can redistribute it and/or modify
 * it under the terms of the GNU General Public License as published by
 * the Free Software Foundation, either version 3 of the License, or
 * (at your option) any later version.
 * 
 * Solarus is distributed in the hope that it will be useful,
 * but WITHOUT ANY WARRANTY; without even the implied warranty of
 * MERCHANTABILITY or FITNESS FOR A PARTICULAR PURPOSE. See the
 * GNU General Public License for more details.
 * 
 * You should have received a copy of the GNU General Public License along
 * with this program. If not, see <http://www.gnu.org/licenses/>.
 */
#include "menus/PauseSubmenuOptions.h"
#include "menus/PauseMenu.h"
#include "StringResource.h"
#include "Game.h"
#include "Sprite.h"
#include "KeysEffect.h"
#include "lowlevel/VideoManager.h"
#include "lowlevel/TextSurface.h"
#include "lowlevel/Color.h"
#include "lowlevel/Surface.h"
#include "lowlevel/Sound.h"
#include <sstream>

/**
 * @brief Constructor.
 * @param pause_menu the pause menu object
 * @param game the game
 */
PauseSubmenuOptions::PauseSubmenuOptions(PauseMenu &pause_menu, Game &game):
  PauseSubmenu(pause_menu, game), controls(game.get_controls()) {

  // get the strings
  video_mode_strings = new std::string[VideoManager::NB_MODES];
  for (int i = 0; i < VideoManager::NB_MODES; i++) {
    std::ostringstream oss;
    oss << "options.video_mode_" << i;
    video_mode_strings[i] = StringResource::get_string(oss.str());
  }
  caption_strings[0] = StringResource::get_string("options.caption.press_action_change_mode");
  caption_strings[1] = StringResource::get_string("options.caption.press_action_customize_key");
  caption_strings[2] = StringResource::get_string("options.caption.press_key");

  // create the text surfaces
  video_mode_text = new TextSurface(SOLARUS_SCREEN_WIDTH_MIDDLE+104, 62, TextSurface::ALIGN_RIGHT, TextSurface::ALIGN_TOP);
  video_mode_text->set_font("fixed");

  controls_text = new TextSurface(SOLARUS_SCREEN_WIDTH_MIDDLE-76, 83, TextSurface::ALIGN_CENTER, TextSurface::ALIGN_TOP);
  controls_text->set_font("fixed");
  controls_text->set_text(StringResource::get_string("options.commands_column"));

  keyboard_text = new TextSurface(SOLARUS_SCREEN_WIDTH_MIDDLE-7, 83, TextSurface::ALIGN_CENTER, TextSurface::ALIGN_TOP);
  keyboard_text->set_font("fixed");
  keyboard_text->set_text(StringResource::get_string("options.keyboard_column"));

  joypad_text = new TextSurface(SOLARUS_SCREEN_WIDTH_MIDDLE+69, 83, TextSurface::ALIGN_CENTER, TextSurface::ALIGN_TOP);
  joypad_text->set_font("fixed");
  joypad_text->set_text(StringResource::get_string("options.joypad_column"));

  controls_surface = new Surface(215, 160);
  controls_surface->set_transparency_color(Color::get_black());
  highest_visible_key = 1;
  controls_visible_y = 0;

  for (int i = 0; i < 9; i++) {

    int y = 2 + 16 * i;

    game_key_texts[i] = new TextSurface(4, y, TextSurface::ALIGN_LEFT, TextSurface::ALIGN_TOP);
    game_key_texts[i]->set_font("fixed");
    game_key_texts[i]->set_text(controls.get_key_name((GameControls::GameKey) (i + 1)));

    keyboard_control_texts[i] = new TextSurface(74, y, TextSurface::ALIGN_LEFT, TextSurface::ALIGN_TOP);
    keyboard_control_texts[i]->set_font("fixed");

    joypad_control_texts[i] = new TextSurface(143, y, TextSurface::ALIGN_LEFT, TextSurface::ALIGN_TOP);
    joypad_control_texts[i]->set_font("fixed");
  }
  load_control_texts();

  up_arrow_sprite = new Sprite("menus/arrow");
  up_arrow_sprite->set_current_direction(1);

  down_arrow_sprite = new Sprite("menus/arrow");
  down_arrow_sprite->set_current_direction(3);

  // cursor
  cursor_sprite = new Sprite("menus/options_cursor");
  cursor_position = -1;
  set_cursor_position(0);
  customizing = false;

  // action icon
  game.get_keys_effect().set_action_key_effect(KeysEffect::ACTION_KEY_CHANGE);
}

/**
 * @brief Destructor.
 */
PauseSubmenuOptions::~PauseSubmenuOptions() {

  delete[] video_mode_strings;
  delete video_mode_text;

  delete controls_text;
  delete keyboard_text;
  delete joypad_text;

  for (int i = 0; i < 9; i++) {
    delete game_key_texts[i];
    delete keyboard_control_texts[i];
    delete joypad_control_texts[i];
  }

  delete controls_surface;
  delete up_arrow_sprite;
  delete down_arrow_sprite;
  delete cursor_sprite;
}

/**
 * @brief Loads the text displayed for each control, for the
 * keyboard and the joypad.
 */
void PauseSubmenuOptions::load_control_texts() {
  
  controls_surface->fill_with_color(Color::get_black());
  for (int i = 0; i < 9; i++) {

    GameControls::GameKey key = (GameControls::GameKey) (i + 1);

    const std::string &keyboard_text = controls.get_keyboard_string(key);
    keyboard_control_texts[i]->set_text(keyboard_text.substr(0, 9));

    const std::string &joypad_text = controls.get_joypad_string(key);
    joypad_control_texts[i]->set_text(joypad_text.substr(0, 9));

    game_key_texts[i]->display(*controls_surface);
    keyboard_control_texts[i]->display(*controls_surface);
    joypad_control_texts[i]->display(*controls_surface);
  }
}

/**
 * @brief Changes the position of the cursor.
 * @param position new cursor position, from 0 to 9
 */
void PauseSubmenuOptions::set_cursor_position(int position) {

  if (position != this->cursor_position) {
    this->cursor_position = position;

    if (position == 0) { // screen mode
      set_caption_text(caption_strings[0]);
      cursor_sprite_position.set_xy(SOLARUS_SCREEN_WIDTH_MIDDLE-56, 62);
      cursor_sprite->set_current_animation("big");
    }
    else { // key customization
      set_caption_text(caption_strings[1]);

      // make sure the selected key is visible
      while (position < highest_visible_key) {
	highest_visible_key--;
	controls_visible_y -= 16;
      }

      while (position > highest_visible_key + 4) {
	highest_visible_key++;
	controls_visible_y += 16;
      }

      cursor_sprite_position.set_x(SOLARUS_SCREEN_WIDTH_MIDDLE-105);
      cursor_sprite_position.set_y(104 + (position - highest_visible_key) * 16);
      cursor_sprite->set_current_animation("small");
    }
  }
}

/**
 * @brief This function is called when a key is pressed on this submenu.
 * @param key the key pressed
 */
void PauseSubmenuOptions::key_pressed(GameControls::GameKey key) {
  
  switch (key) {

  case GameControls::LEFT:
    pause_menu.show_left_submenu();
    break;

  case GameControls::RIGHT:
    pause_menu.show_right_submenu();
    break;

  case GameControls::UP:
    Sound::play("cursor");
    set_cursor_position((cursor_position + 9) % 10);
    break;

  case GameControls::DOWN:
    Sound::play("cursor");
    set_cursor_position((cursor_position + 1) % 10);
    break;

  case GameControls::ACTION:
    action_key_pressed();
    break;

  default:
    break;
  }
}

/**
 * @brief This function is called when the action key is pressed.
 */
void PauseSubmenuOptions::action_key_pressed() {

  Sound::play("danger");
  if (cursor_position == 0) {
    VideoManager::get_instance()->switch_video_mode();
  }
  else {
    set_caption_text(caption_strings[2]);
    cursor_sprite->set_current_animation("small_blink");
    GameControls::GameKey key_to_customize = (GameControls::GameKey) cursor_position;
    controls.customize(key_to_customize);
    customizing = true;

    KeysEffect &keys_effect = game.get_keys_effect();
    keys_effect.set_item_keys_enabled(false);
    keys_effect.set_action_key_enabled(false);
    keys_effect.set_sword_key_enabled(false);
    keys_effect.set_pause_key_enabled(false);
  }
}

/**
 * @brief Updates this submenu.
 */
void PauseSubmenuOptions::update() {

  VideoManager::VideoMode video_mode = VideoManager::get_instance()->get_video_mode();
  video_mode_text->set_text(video_mode_strings[video_mode]);

  cursor_sprite->update();

  if (customizing && controls.is_customization_done()) {
    Sound::play("danger");
    customizing = false;
    set_caption_text(caption_strings[1]);
    cursor_sprite->set_current_animation("small");
    load_control_texts();

    KeysEffect &keys_effect = game.get_keys_effect();
    keys_effect.set_item_keys_enabled(true);
    keys_effect.set_action_key_enabled(true);
    keys_effect.set_sword_key_enabled(true);
    keys_effect.set_pause_key_enabled(true);
  }
}

/**
 * @brief Displays this submenu.
 * @param dst_surface the destination surface
 */
void PauseSubmenuOptions::display(Surface& dst_surface) {

  PauseSubmenu::display(dst_surface);

  // display the cursor
  display_cursor(dst_surface);

  // display the text
  video_mode_text->display(dst_surface);

  controls_text->display(dst_surface);
  keyboard_text->display(dst_surface);
  joypad_text->display(dst_surface);

  Rectangle src_position(0, controls_visible_y, 215, 84);
<<<<<<< HEAD
  static Rectangle dst_position(SOLARUS_GAME_WIDTH_MIDDLE - 107, 102);
  controls_surface->display_region(src_position, dst_surface, dst_position);
=======
  static Rectangle dst_position(SOLARUS_SCREEN_WIDTH_MIDDLE - 107, 102);
  controls_surface->blit(src_position, destination, dst_position);
>>>>>>> d06c3530

  // display the arrows
  if (controls_visible_y > 0) {
    up_arrow_sprite->display(dst_surface, 96, 96);
    up_arrow_sprite->display(dst_surface, 211, 96);
  }

  if (controls_visible_y < 60) {
    down_arrow_sprite->display(dst_surface, 96, 182);
    down_arrow_sprite->display(dst_surface, 211, 182);
  }
}

/**
 * @brief Displays the cursor.
 * @param dst_surfacethe destination surface
 */
void PauseSubmenuOptions::display_cursor(Surface& dst_surface) {
  cursor_sprite->display(dst_surface, cursor_sprite_position);
}
<|MERGE_RESOLUTION|>--- conflicted
+++ resolved
@@ -284,13 +284,8 @@
   joypad_text->display(dst_surface);
 
   Rectangle src_position(0, controls_visible_y, 215, 84);
-<<<<<<< HEAD
-  static Rectangle dst_position(SOLARUS_GAME_WIDTH_MIDDLE - 107, 102);
+  static Rectangle dst_position(SOLARUS_SCREEN_WIDTH_MIDDLE - 107, 102);
   controls_surface->display_region(src_position, dst_surface, dst_position);
-=======
-  static Rectangle dst_position(SOLARUS_SCREEN_WIDTH_MIDDLE - 107, 102);
-  controls_surface->blit(src_position, destination, dst_position);
->>>>>>> d06c3530
 
   // display the arrows
   if (controls_visible_y > 0) {
