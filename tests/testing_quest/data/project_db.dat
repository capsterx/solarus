map{ id = "all_entities", description = "All entities" }
map{ id = "basic_test", description = "Basic test" }
map{ id = "bugs/1007_door_open_close", description = "#1007: door:open/close()" }
map{ id = "bugs/1015_crash_scrolling_to_invalid_layer/map_1", description = "#1015: Crash when scrolling to an invalid layer" }
map{ id = "bugs/1015_crash_scrolling_to_invalid_layer/map_2", description = "Map 2" }
map{ id = "bugs/1024_custom_entity_set_origin", description = "#1024: custom_entity:set_origin()" }
map{ id = "bugs/1026_door_sprite_higher_than_16", description = "#1026: Door sprite higher than its bounding box" }
map{ id = "bugs/1036_falling_again_after_bad_ground", description = "#1036: Hero falls again after bad ground" }
map{ id = "bugs/1037_stairs_methods", description = "#1037: Stairs methods" }
map{ id = "bugs/1038_hero_hurt_in_stairs", description = "#1038: The hero can be hurt while taking spiral stairs" }
map{ id = "bugs/1041_crash_entity_overlaps", description = "#1041: Crash when entity:overlaps is called with invalid value" }
map{ id = "bugs/1042_multiple_facing_entities_random_picked", description = "#1042: Facing entity is random when multiple ones overlap" }
map{ id = "bugs/1043_cannot_talk_to_npc_when_swimming", description = "#1043: Cannot talk to an NPC when swimming" }
map{ id = "bugs/1044_sol_menu_multiple_start", description = "#1044 : menus can be started multiple times" }
map{ id = "bugs/1062_enemy_set_attack_consequence_callback", description = "#1062: Add callback parameter to enemy:set_attack_consequence" }
map{ id = "bugs/1075_straight_movement_set_max_distance_tables", description = "#1075: straight_movement:set_max_distance() not working on tables" }
map{ id = "bugs/1076_treasure_dialog_optional", description = "#1076: Treasure dialog should be optional" }
map{ id = "bugs/1091_circle_movement_get_center", description = "#1091: circle_movement:get_center()" }
map{ id = "bugs/1092_enemy_is_immobilized", description = "#1092: enemy:is_immobilized()" }
map{ id = "bugs/1094_entity_properties", description = "#1094: Entity user-defined properties" }
map{ id = "bugs/1101_entity_enabled_at_start", description = "#1101: Add enabled_at_start field to all entities" }
map{ id = "bugs/1105_custom_entity_repeat", description = "#1105: Allow to repeat the sprite of custom entities" }
map{ id = "bugs/1107_menu_bring_to_front_back", description = "#1107: menu:bring_to_front/back()" }
map{ id = "bugs/1116_angle_functions_radians", description = "#1116: Use radians for angle functions" }
map{ id = "bugs/1136_get_path_get_trajectory_missing_element", description = "#1136: Missing element in pixel_movement:get_trajectory() and path_movement:get_path()" }
map{ id = "bugs/1139_pickable_on_stream", description = "#1139: Allow pickables to follow streams" }
map{ id = "bugs/1158_entity_timer_suspended", description = "#1158: timer:set_suspended_with_map(false) not working with entity timers" }
map{ id = "bugs/1159_entity_overlaps_sprites", description = "#1159: Add sprites parameters to entity:overlaps()" }
map{ id = "bugs/1162_custom_entity_collision_wrong_order", description = "#1162: Wrong sprite order in custom entity collision callback" }
map{ id = "bugs/1163_circular_movement_get_direction4", description = "#1163: circular_movement:get_direction4() not working" }
map{ id = "bugs/1171_sword_knowledge_on_ability_used", description = "#1171: Fix item:on_ability_used() not called with sword knowledge" }
map{ id = "bugs/1175_dynamic_tile_set_get_tileset", description = "#1175: dynamic_tile:set/get_tileset()" }
map{ id = "bugs/1179_enemy_on_restarted_called_twice", description = "#1179: enemy:on_restarted() is called twice" }
map{ id = "bugs/1181_hurt_enemy_after_custom_attack", description = "#1181: enemy:hurt() does not work after a custom attack" }
map{ id = "bugs/1186_shallow_water_speed", description = "#1186: Wrong hero speed when going from deep water to shallow water" }
map{ id = "bugs/1193_entity_drawn_after_removed/map_1", description = "#1193: Entity still drawn after removed" }
map{ id = "bugs/1193_entity_drawn_after_removed/map_2", description = "Destination map" }
map{ id = "bugs/1195_enemy_dying_animation_never_finishes", description = "#1195: Enemy dying animation never finishes" }
map{ id = "bugs/1200_create_shader_from_source", description = "#1200: Create shader from source" }
map{ id = "bugs/1210_shader_scaling_factor", description = "#1210: shader:get/set_shading_factor()" }
map{ id = "bugs/1214_blocks_in_water", description = "#1214: Blocks cannot be pushed into water" }
map{ id = "bugs/1221_custom_entity_follow_stream", description = "#1221: Allow custom entities to follow streams" }
map{ id = "bugs/1228_crash_map_get_hero/1", description = "#1128: Crash in map:get_hero() after the map is closed" }
map{ id = "bugs/1228_crash_map_get_hero/2", description = "Map 2" }
map{ id = "bugs/1230_entity_on_lifting", description = "#1230: entity:on_lifting" }
map{ id = "bugs/1233_carried_object_events", description = "#1233: Carried object events" }
map{ id = "bugs/1236_entity_timer_not_suspended", description = "#1236: Entity timer continues when the map is suspended" }
map{ id = "bugs/1247_hero_state_changing", description = "#1247: hero:on_state_changing()" }
map{ id = "bugs/1260_entity_draw_override", description = "#1260: entity:get/set_draw_override()" }
map{ id = "bugs/1261_entity_on_suspended", description = "#1261: entity:on_suspended()" }
map{ id = "bugs/1262_state_timers", description = "#1262: state timers" }
map{ id = "bugs/1264_sprite_is_animation_started", description = "#1264: sprite:is_animation_started(), sprite:stop_animation()" }
map{ id = "bugs/1265_camera_get_surface", description = "#1265: camera:get_surface()" }
map{ id = "bugs/1266_teletransporter_on_activated_disable", description = "#1266: Stop teletransportation if teletransporter is disabled" }
map{ id = "bugs/1268_movement_ignore_suspend_in_timer", description = "#1268: movement:set_ignore_suspend not working from timer" }
map{ id = "bugs/1269_coroutines", description = "#1269: Coroutines make engine crash" }
map{ id = "bugs/1275_map_set_tileset", description = "#1275: map:set_tileset()" }
map{ id = "bugs/1286_crash_state_set_can_traverse", description = "#1286: Crash in state:set_can_traverse()" }
map{ id = "bugs/1291_hero_start_attack_loading", description = "#1291: hero:start_attack_loading" }
map{ id = "bugs/1299_crash_invalid_tile_pattern", description = "#1299: Crash when loading a map with an invalid tile pattern" }
map{ id = "bugs/1301_state_set_can_be_hurt_function", description = "#1301: Allow to pass a function to state:set_can_be_hurt()" }
map{ id = "bugs/1319_disabled_entity_timer_unsuspended", description = "#1319: Timers of disabled entity continue when the game is unsuspended" }
map{ id = "bugs/1351_camera_stuck_on_separator", description = "#1351: Camera stuck on separators" }
map{ id = "bugs/1353_water_no_flippers", description = "#1535: No flippers when arriving in deep water and callback" }
map{ id = "bugs/1354_crash_start_movement", description = "#1354: Crash when starting a movement from hero:on_state_changed()" }
map{ id = "bugs/1356_block_on_separator", description = "#1356: Cannot push a block onto a separator" }
map{ id = "bugs/1361_crash_pickable_on_stream", description = "#1361: Crash when a pickable overlaps a stream" }
map{ id = "bugs/1364_state_set_can_use_stairs_not_working", description = "#1364: state:set_can_use_stairs() does not work when direction is locked" }
map{ id = "bugs/1366_crash_disabled_stairs_on_dynamic_tile", description = "#1366: Crash when disabled stairs overlap a dynamic tile" }
map{ id = "bugs/1371_crash_pulling_block_on_switch", description = "#1371: Crash when pulling a block on a switch and changing state" }
map{ id = "bugs/1381_jumpers_hero_16_8", description = "#1381: Jumpers not working with a 16x8 hero" }
map{ id = "bugs/1383_blocks_hero_16_8", description = "#1383: Blocks not working with a 16x8 hero" }
map{ id = "bugs/1392_carried_object_directions", description = "#1392: Allow carried objects to have 4 directions" }
map{ id = "bugs/1416_state_set_affected_by_ground_speed", description = "#1416: state:set_affected_by_ground() not working on grounds that alter the speed" }
map{ id = "bugs/1418_state_set_can_be_hurt", description = "#1418: state:set_can_be_hurt() not working with touching attack mode" }
map{ id = "bugs/1423_crash_carried_without_shadow", description = "#1423: Crash when carrying an object without shadow sprite" }
map{ id = "bugs/1428_movement_blocking", description = "#1428: straight movements blocking" }
map{ id = "bugs/1436_thrown_object_shadow", description = "#1436: Unwanted shadow below thrown object " }
map{ id = "bugs/1440_enemy_set_life_0_on_dying", description = "#1440: enemy:on_dying() not called when setting life to 0" }
<<<<<<< HEAD
map{ id = "bugs/1461_tileset_sprite", description = "#1461 : Tileset sprite dynamicaly created cause crash" }
=======
map{ id = "bugs/1448_custom_state_side_teletransporter", description = "#1448: Side teletransporters don't activate in custom state" }
>>>>>>> b8477ec3
map{ id = "bugs/486_diagonal_dynamic_tiles", description = "#486: Wrong obstacles with diagonal dynamic tiles" }
map{ id = "bugs/496_stream_speed_0", description = "#496: Allow streams to have a speed of zero" }
map{ id = "bugs/526_get_entities_same_region", description = "#526: map:get_entities_in_same_region()" }
map{ id = "bugs/630_change_resources", description = "#630: Allow to change the resource list dynamically" }
map{ id = "bugs/633_straight_movement_speed_zero", description = "#633: Straight movements resets speed to zero when reaching an obstacle" }
map{ id = "bugs/656_map_set_world", description = "#656: map:set_world()" }
map{ id = "bugs/664_chest_get_set_treasure", description = "#664: chest:get/set_treasure()" }
map{ id = "bugs/667_hero_save_solid_ground_callback", description = "#867: Add callback parameter to hero:save_solid_ground()" }
map{ id = "bugs/669_entity_get_sprite", description = "#669: entity:get_sprite()" }
map{ id = "bugs/670_map_get_entities_no_hero", description = "#670: map:get_entities() does not return the hero" }
map{ id = "bugs/671_collision_test_not_moving", description = "#671: Custom entity collision not detected when not moving" }
map{ id = "bugs/686_crash_door_item", description = "#686: Crash with doors whose opening condition is an item" }
map{ id = "bugs/699_crash_exit_surface_moving", description = "#699: Crash at exit when a surface was moving" }
map{ id = "bugs/712_npc_set_traversable", description = "#712: npc:is/set_traversable()" }
map{ id = "bugs/716_custom_entity_set_can_traverse_door", description = "#716: Doors cannot be set traversable by custom entities" }
map{ id = "bugs/729_switch_is_walkable", description = "#729: switch:is_walkable()" }
map{ id = "bugs/738_custom_entity_on_ground_below_changed", description = "#738: custom_entity:on_ground_below_changed() is not called" }
map{ id = "bugs/748_entity_overlaps_collision_modes", description = "#748: entity:overlaps() new paramater collision_mode" }
map{ id = "bugs/754_entity_get_max_bounding_box", description = "#754: entity:get_max_bounding_box" }
map{ id = "bugs/762_camera_entity", description = "#762: Camera as entity" }
map{ id = "bugs/769_stuck_dynamic_tile_covered", description = "#769: Non-traversable dynamic tiles covered by traversable ones block the hero" }
map{ id = "bugs/779_get_entities_random_order", description = "#779: map:get_entities() returns entities in random order" }
map{ id = "bugs/781_assert_teletransporter_same_map", description = "#781: Assertion error when a teletransporter leads to the same map" }
map{ id = "bugs/794_custom_entity_set_can_traverse_ground", description = "#794: custom_entity:set_can_traverse_ground(\"traversable\", false) does not work" }
map{ id = "bugs/795_recreate_entity_same_name", description = "#795: Cannot create an entity with the same name as another one just removed" }
map{ id = "bugs/796_map_get_entities_by_type", description = "#796: Add map:get_entities_by_type()" }
map{ id = "bugs/805_hero_set_invincible", description = "#805: hero:set_invincible() not working" }
map{ id = "bugs/807_cannot_traverse_own_ground", description = "#807: Entity stuck if cannot traverse its own ground" }
map{ id = "bugs/808_get_entities_in_rectangle_duplicates", description = "#808: Duplicate entities in map:get_entities_in_rectangle()" }
map{ id = "bugs/809_entity_bring_sprite_to_front_back", description = "#809: entity:bring_sprite_to_front/back()" }
map{ id = "bugs/810_hero_disappears_after_scrolling/1", description = "#810: The hero disappears after scrolling between adjacent maps" }
map{ id = "bugs/810_hero_disappears_after_scrolling/2", description = "#810" }
map{ id = "bugs/817_entity_set_enabled_overlapping_hero", description = "#817: entity:set_enabled() not working if it is an obstacle on the hero" }
map{ id = "bugs/818_sprite_get_num_frames", description = "#818: sprite:get_num_frames()" }
map{ id = "bugs/819_destination_starting_location_mode/1", description = "#819: Starting location mode on destinations" }
map{ id = "bugs/819_destination_starting_location_mode/2", description = "#819: world a" }
map{ id = "bugs/819_destination_starting_location_mode/3", description = "#819: world a" }
map{ id = "bugs/821_hero_start_attack", description = "#821: hero:start_attack()" }
map{ id = "bugs/823_sprite_get_size_origin", description = "#823: sprite:get_size() and sprite:get_origin()" }
map{ id = "bugs/827_ground_detection_after_unfreeze", description = "#827: Hero not falling in hole after unfreeze" }
map{ id = "bugs/830_entity_get_ground_position", description = "#830: entity:get_ground_position() and entity:get_ground_below()" }
map{ id = "bugs/844_camera_on_state_changed", description = "#844: camera:on_state_changed()" }
map{ id = "bugs/845_game_set_suspended", description = "#845: game:set_suspended" }
map{ id = "bugs/851_entity_get_sprites", description = "#851: entity:get_sprites()" }
map{ id = "bugs/852_entity_create_sprite", description = "#852: entity:create/remove_sprite()" }
map{ id = "bugs/855_hero_get_sprite_wrong", description = "#855: hero:get_sprite() returns the wrong sprite" }
map{ id = "bugs/858_movement_get_set_ignore_suspend", description = "#858: movement:get/set_ignore_suspend()" }
map{ id = "bugs/859_crash_game_start", description = "#859: Crash when restarting game" }
map{ id = "bugs/860_crash_remove_sprite", description = "#860: Crash when removing secondary sprite" }
map{ id = "bugs/861_sprite_set_animation_callback", description = "#861: sprite:set_animation() callback parameter" }
map{ id = "bugs/867_crash_crystal", description = "#867: Crash with crystals" }
map{ id = "bugs/875_freeze_load_map_tiles_outside", description = "#875: Freeze when loading a map with tiles outside" }
map{ id = "bugs/877_get_facing_entity", description = "#877: entity:get_facing_entity()" }
map{ id = "bugs/880_custom_entity_set_origin", description = "#880: custom_entity_set_origin() not working" }
map{ id = "bugs/883_collision_test_not_moving_sprite", description = "#883: Custom entity sprite collision not detected when not moving" }
map{ id = "bugs/884_tileset_sprite_file_optional", description = "#884: Tileset sprite file sould be optional" }
map{ id = "bugs/889_crash_use_non_saved_item", description = "#889: Crash when using a non saved item" }
map{ id = "bugs/898_entity_on_enabled", description = "#898: dentity:on_enabled/disabled()" }
map{ id = "bugs/920_game_on_world_changed/1", description = "#920: game:on_world_changed()" }
map{ id = "bugs/920_game_on_world_changed/2", description = "world a" }
map{ id = "bugs/920_game_on_world_changed/3", description = "world a" }
map{ id = "bugs/920_game_on_world_changed/4", description = "world b" }
map{ id = "bugs/937_custom_entity_missing_direction", description = "#937: Error when changing the animation of a custom entity if the direction is missing" }
map{ id = "bugs/940_crash_bomb_on_stream", description = "#940: Crash when placing a bomb on a stream" }
map{ id = "bugs/945_flying_enemies_fall_in_hole", description = "#945: Flying enemies fall in holes when the map starts" }
map{ id = "bugs/946_reused_movement_callback", description = "#946: Callbacks no longer work after reusing a movement" }
map{ id = "bugs/954_entity_name_nil_after_removed", description = "#954: Entity name is nil after removed" }
map{ id = "bugs/955_enemy_get_set_dying_sprite_id", description = "#955: enemy:get/set_dying_sprite_id" }
map{ id = "bugs/967_blocks_max_moves", description = "#967: Allow to choose any maximum number of moves for blocks" }
map{ id = "bugs/971_sol_file_list", description = "#971: sol.file.list()" }
map{ id = "bugs/983_timer_delay", description = "#983: Allow to change the delay of timers" }
map{ id = "custom_state/can_traverse", description = "state:set_can_traverse()" }
map{ id = "custom_state/can_traverse_ground", description = "state:get/set_can_traverse_ground" }
map{ id = "custom_state/carried_object", description = "State with carried object" }
map{ id = "custom_state/custom_state", description = "Custom state general tests" }
map{ id = "custom_state/draw_override", description = "get/set_draw_override()" }
map{ id = "custom_state/end_map", description = "End of custom states tests" }
map{ id = "custom_state/grabbing", description = "get/set_can_grab" }
map{ id = "custom_state/jumper", description = "get/set_can_take_jumper(), get_set_jumper_delay()" }
map{ id = "custom_state/pushing", description = "get/set_can_push(), get/set_pushing_delay()" }
map{ id = "custom_state/reuse_state", description = "Using the same state object a second time" }
map{ id = "dynamic_tile_tests", description = "Dynamic tile tests" }
map{ id = "jumper_tests", description = "Jumper tests" }
map{ id = "oriented_collisions", description = "Test rotation and scaled collisions" }
map{ id = "surface_tests", description = "Surface tests" }
map{ id = "teletransportation_tests/main", description = "Main map" }
map{ id = "teletransportation_tests/start_in_deep_water_drown", description = "Start in deep water (drowning)" }
map{ id = "teletransportation_tests/start_in_deep_water_swim", description = "Start in deep water (swimming)" }
map{ id = "teletransportation_tests/start_in_hole", description = "Start in a hole" }
map{ id = "teletransportation_tests/start_in_lava", description = "Start in lava" }
map{ id = "teletransportation_tests/start_in_shallow_water", description = "Start in shallow water" }
map{ id = "teletransportation_tests/start_in_stairs", description = "Start in stairs" }
map{ id = "teletransportation_tests/start_same_point", description = "Start at the same point" }
map{ id = "teletransportation_tests/start_scrolling", description = "Start by scrolling" }
map{ id = "teletransportation_tests/start_scrolling_carrying", description = "Start by scrolling while carrying" }
map{ id = "teletransportation_tests/start_scrolling_jumping", description = "Start by scrolling while jumping" }
map{ id = "teletransportation_tests/start_scrolling_running", description = "Start by scrolling while running" }
map{ id = "teletransportation_tests/start_scrolling_same_map", description = "Scroll to the other side of the same map" }
map{ id = "teletransportation_tests/start_scrolling_sword_charged", description = "Start by scrolling while the sword is charged" }
map{ id = "text_predict", description = "Text size prediction" }
map{ id = "traversable", description = "Traversable test area" }

tileset{ id = "castle", description = "Castle" }
tileset{ id = "castle_grayscale", description = "Castle (grayscale)" }
tileset{ id = "castle_no_sprites_file", description = "Castle (no sprites file)" }
tileset{ id = "overworld", description = "Overworld" }

sprite{ id = "16x16", description = "16x16 sprite" }
sprite{ id = "16x24", description = "16x24 sprite" }
sprite{ id = "blocks/block_brown", description = "Block (brown)" }
sprite{ id = "chests/chest_brown", description = "Chest (brown)" }
sprite{ id = "destructibles/vase", description = "Vase" }
sprite{ id = "destructibles/vase_multi_directions", description = "Vase (4 directions)" }
sprite{ id = "doors/door", description = "16x16 door" }
sprite{ id = "doors/door_16_24", description = "16x24 door" }
sprite{ id = "doors/door_normal", description = "Door (normal)" }
sprite{ id = "enemies/enemy_killed", description = "Enemy killed" }
sprite{ id = "enemies/slime_green", description = "Green Slime" }
sprite{ id = "enemies/test_enemy", description = "Test enemy" }
sprite{ id = "entities/arrow", description = "Arrow" }
sprite{ id = "entities/bomb", description = "Bomb" }
sprite{ id = "entities/boomerang1", description = "Boomerang 1" }
sprite{ id = "entities/crystal", description = "Crystal" }
sprite{ id = "entities/crystal_block", description = "Crystal block" }
sprite{ id = "entities/explosion", description = "Explosion" }
sprite{ id = "entities/hookshot", description = "Hookshot" }
sprite{ id = "entities/items", description = "Items" }
sprite{ id = "entities/rupee_icon", description = "Money icon" }
sprite{ id = "entities/shadow", description = "Shadow" }
sprite{ id = "entities/star", description = "Star" }
sprite{ id = "hero/ground1", description = "Grass under hero" }
sprite{ id = "hero/ground2", description = "Shallow water under hero" }
sprite{ id = "hero/rachel_sword", description = "Sword" }
sprite{ id = "hero/rachel_tunic", description = "Rachel" }
sprite{ id = "hero/robyne_tunic", description = "Robyne purple" }
sprite{ id = "hero/shield_1_above", description = "Shield 1 Above" }
sprite{ id = "hero/shield_1_below", description = "Shield 1 Below" }
sprite{ id = "hero/shield_collision_mask", description = "Shield Collision Mask" }
sprite{ id = "hero/sword1", description = "Hero sword 1" }
sprite{ id = "hero/sword_stars1", description = "Hero sword stars 1" }
sprite{ id = "hero/trail", description = "Trail" }
sprite{ id = "hero/tunic1", description = "Eldran red" }
sprite{ id = "hero/tunic2", description = "Eldran blue" }
sprite{ id = "hero/tunic3", description = "Eldran purple" }
sprite{ id = "menus/solarus_logo", description = "Solarus logo" }
sprite{ id = "npc/sign", description = "Sign" }
sprite{ id = "npc/witch", description = "Witch" }
sprite{ id = "pivot", description = "Pivot Test" }
sprite{ id = "shatter", description = "Shatter" }
sprite{ id = "things/platform", description = "32x32 platform" }
sprite{ id = "todo", description = "TODO image" }


sound{ id = "arrow_hit", description = "arrow_hit" }
sound{ id = "bird_chirp", description = "bird_chirp" }
sound{ id = "bird_chirp1", description = "bird_chirp1" }
sound{ id = "bird_chirp2", description = "bird_chirp2" }
sound{ id = "bird_cute", description = "bird_cute" }
sound{ id = "bomb", description = "bomb" }
sound{ id = "boomerang", description = "boomerang" }
sound{ id = "boss_charge", description = "boss_charge" }
sound{ id = "boss_fireball", description = "boss_fireball" }
sound{ id = "boss_hurt", description = "boss_hurt" }
sound{ id = "boss_killed", description = "boss_killed" }
sound{ id = "bounce", description = "bounce" }
sound{ id = "bow", description = "bow" }
sound{ id = "bush", description = "bush" }
sound{ id = "cane", description = "cane" }
sound{ id = "cane2", description = "cane2" }
sound{ id = "cane3", description = "cane3" }
sound{ id = "cat", description = "cat" }
sound{ id = "chest_appears", description = "chest_appears" }
sound{ id = "chest_open", description = "chest_open" }
sound{ id = "cricket", description = "cricket" }
sound{ id = "crystal", description = "crystal" }
sound{ id = "crystal2", description = "crystal2" }
sound{ id = "cursor", description = "cursor" }
sound{ id = "danger", description = "danger" }
sound{ id = "diarandor/solarus_logo", description = "Solarus logo" }
sound{ id = "door_closed", description = "door_closed" }
sound{ id = "door_open", description = "door_open" }
sound{ id = "door_unlocked", description = "door_unlocked" }
sound{ id = "eduardo/secret", description = "secret" }
sound{ id = "electrified", description = "electrified" }
sound{ id = "electrified2", description = "electrified2" }
sound{ id = "enemy_awake", description = "enemy_awake" }
sound{ id = "enemy_hurt", description = "enemy_hurt" }
sound{ id = "enemy_killed", description = "enemy_killed" }
sound{ id = "explosion", description = "explosion" }
sound{ id = "falling_on_hole", description = "falling_on_hole" }
sound{ id = "falling_rock", description = "falling_rock" }
sound{ id = "fire_ball", description = "fire_ball" }
sound{ id = "fire_ball2", description = "fire_ball2" }
sound{ id = "frost1", description = "frost1" }
sound{ id = "frost2", description = "frost2" }
sound{ id = "heart", description = "heart" }
sound{ id = "heart_container", description = "heart_container" }
sound{ id = "hero_dying", description = "hero_dying" }
sound{ id = "hero_falls", description = "hero_falls" }
sound{ id = "hero_hurt", description = "hero_hurt" }
sound{ id = "hero_lands", description = "hero_lands" }
sound{ id = "hero_pushes", description = "hero_pushes" }
sound{ id = "hero_seen", description = "hero_seen" }
sound{ id = "hookshot", description = "hookshot" }
sound{ id = "item_fall", description = "item_fall" }
sound{ id = "jump", description = "jump" }
sound{ id = "key_fall", description = "key_fall" }
sound{ id = "lamp", description = "lamp" }
sound{ id = "lift", description = "lift" }
sound{ id = "magnet1", description = "magnet1" }
sound{ id = "message_end", description = "message_end" }
sound{ id = "message_letter", description = "message_letter" }
sound{ id = "money_counter", description = "money_counter" }
sound{ id = "money_counter_end", description = "money_counter_end" }
sound{ id = "monster_hurt", description = "zora" }
sound{ id = "mouse", description = "mouse" }
sound{ id = "ok", description = "ok" }
sound{ id = "open_lock", description = "open_lock" }
sound{ id = "pause_closed", description = "pause_closed" }
sound{ id = "pause_open", description = "pause_open" }
sound{ id = "picked_item", description = "picked_item" }
sound{ id = "picked_money", description = "picked_money" }
sound{ id = "picked_small_key", description = "picked_small_key" }
sound{ id = "quake", description = "quake" }
sound{ id = "running", description = "running" }
sound{ id = "running_obstacle", description = "running_obstacle" }
sound{ id = "shield", description = "shield" }
sound{ id = "shield2", description = "shield2" }
sound{ id = "shield3", description = "shield3" }
sound{ id = "soft_tap", description = "soft_tap" }
sound{ id = "splash", description = "splash" }
sound{ id = "stairs_down_end", description = "stairs_down_end" }
sound{ id = "stairs_down_start", description = "stairs_down_start" }
sound{ id = "stairs_up_end", description = "stairs_up_end" }
sound{ id = "stairs_up_start", description = "stairs_up_start" }
sound{ id = "stone", description = "stone" }
sound{ id = "swim", description = "swim" }
sound{ id = "switch", description = "switch" }
sound{ id = "switch_hero", description = "switch_hero" }
sound{ id = "sword1", description = "sword1" }
sound{ id = "sword2", description = "sword2" }
sound{ id = "sword3", description = "sword3" }
sound{ id = "sword4", description = "sword4" }
sound{ id = "sword_spin_attack_load", description = "sword_spin_attack_load" }
sound{ id = "sword_spin_attack_release", description = "sword_spin_attack_release" }
sound{ id = "sword_tapping", description = "sword_tapping" }
sound{ id = "sword_tapping_weak_wall", description = "sword_tapping_weak_wall" }
sound{ id = "teleporter", description = "teleporter" }
sound{ id = "throw", description = "throw" }
sound{ id = "thunder1", description = "thunder1" }
sound{ id = "thunder2", description = "thunder2" }
sound{ id = "thunder3", description = "thunder3" }
sound{ id = "thunder_double", description = "thunder_double" }
sound{ id = "thunder_far", description = "thunder_far" }
sound{ id = "timer", description = "timer" }
sound{ id = "timer2", description = "timer2" }
sound{ id = "timer_hurry", description = "timer_hurry" }
sound{ id = "tongue", description = "tongue" }
sound{ id = "treasure", description = "treasure" }
sound{ id = "victory", description = "victory" }
sound{ id = "walk_on_grass", description = "walk_on_grass" }
sound{ id = "walk_on_water", description = "walk_on_water" }
sound{ id = "warp", description = "warp" }
sound{ id = "water_fill", description = "water_fill" }
sound{ id = "wings1", description = "wings1" }
sound{ id = "wings2", description = "wings2" }
sound{ id = "world_warp", description = "world_warp" }
sound{ id = "wrong", description = "wrong" }
sound{ id = "wrong2", description = "wrong2" }
sound{ id = "wrong3", description = "wrong3" }

item{ id = "bomb", description = "Bomb" }
item{ id = "coroutine_handle", description = "coroutine_handle" }
item{ id = "item_dialog_no_sprite", description = "Item with a dialog and no sprite" }
item{ id = "item_dialog_sprite", description = "Item with a dialog and a sprite" }
item{ id = "item_no_dialog_no_sprite", description = "Item with no dialog and no sprite" }
item{ id = "item_no_dialog_sprite", description = "Item with no dialog and a sprite" }
item{ id = "non_saved_item", description = "Non-saved item" }
item{ id = "sword", description = "Sword" }

enemy{ id = "bugs/1179_on_restarted_called_twice", description = "#1179: enemy:on_restarted() is called twice" }
enemy{ id = "slime_green", description = "Green Slime" }
enemy{ id = "test_enemy", description = "Test enemy" }
enemy{ id = "test_flying_enemy", description = "Flying enemy" }


language{ id = "en", description = "English" }

font{ id = "8_bit", description = "8 bit" }
font{ id = "enter_command", description = "Enter Command" }

shader{ id = "scale2x", description = "Scale2x" }
shader{ id = "sepia", description = "Sepia" }

file{ path = "enemies/bugs", license = "GPL v3" }
file{ path = "enemies/bugs/1179_on_restarted_called_twice.lua", author = "Christopho", license = "GPL v3" }
file{ path = "enemies/slime_green.lua", author = "Diarandor", license = "GPL v3" }
file{ path = "enemies/test_enemy.lua", author = "Christopho", license = "GPL v3" }
file{ path = "enemies/test_flying_enemy.lua", author = "Christopho", license = "GPL v3" }
file{ path = "fonts/8_bit.png", author = "usr_share, Christopho", license = "Public domain" }
file{ path = "fonts/enter_command.ttf", author = "Jeti", license = "CC BY 4.0" }
file{ path = "items/bomb.lua", author = "Christopho", license = "GPL v3" }
file{ path = "items/coroutine_handle.lua", author = "std::gregwar", license = "GPL v3" }
file{ path = "items/item_dialog_no_sprite.lua", author = "Christopho", license = "GPL v3" }
file{ path = "items/item_dialog_sprite.lua", author = "Christopho", license = "GPL v3" }
file{ path = "items/item_no_dialog_no_sprite.lua", author = "Christopho", license = "GPL v3" }
file{ path = "items/item_no_dialog_sprite.lua", author = "Christopho", license = "GPL v3" }
file{ path = "items/non_saved_item.lua", author = "Christopho", license = "GPL v3" }
file{ path = "items/sword.lua", author = "Christopho", license = "GPL v3" }
file{ path = "languages/en", license = "CC BY-SA 4.0" }
file{ path = "languages/en/text", license = "CC BY-SA 4.0" }
file{ path = "languages/en/text/dialogs.dat", author = "Christopho", license = "CC BY-SA 4.0" }
file{ path = "languages/en/text/strings.dat", author = "Christopho", license = "CC BY-SA 4.0" }
file{ path = "main.lua", author = "Christopho", license = "GPL v3" }
file{ path = "maps/all_entities.dat", author = "Christopho", license = "CC BY-SA 4.0" }
file{ path = "maps/all_entities.lua", author = "Christopho", license = "GPL v3" }
file{ path = "maps/basic_test.dat", author = "Christopho", license = "CC BY-SA 4.0" }
file{ path = "maps/basic_test.lua", author = "Christopho", license = "GPL v3" }
file{ path = "maps/bugs/1007_door_open_close.dat", author = "Christopho", license = "CC BY-SA 4.0" }
file{ path = "maps/bugs/1007_door_open_close.lua", author = "Christopho", license = "GPL v3" }
file{ path = "maps/bugs/1015_crash_scrolling_to_invalid_layer/map_1.dat", author = "Christopho", license = "CC BY-SA 4.0" }
file{ path = "maps/bugs/1015_crash_scrolling_to_invalid_layer/map_1.lua", author = "Christopho", license = "GPL v3" }
file{ path = "maps/bugs/1015_crash_scrolling_to_invalid_layer/map_2.dat", author = "Christopho", license = "CC BY-SA 4.0" }
file{ path = "maps/bugs/1015_crash_scrolling_to_invalid_layer/map_2.lua", author = "Christopho", license = "GPL v3" }
file{ path = "maps/bugs/1024_custom_entity_set_origin.dat", author = "Christopho", license = "CC BY-SA 4.0" }
file{ path = "maps/bugs/1024_custom_entity_set_origin.lua", author = "Christopho", license = "GPL v3" }
file{ path = "maps/bugs/1026_door_sprite_higher_than_16.dat", author = "Christopho", license = "CC BY-SA 4.0" }
file{ path = "maps/bugs/1026_door_sprite_higher_than_16.lua", author = "Christopho", license = "GPL v3" }
file{ path = "maps/bugs/1036_falling_again_after_bad_ground.dat", author = "Christopho", license = "CC BY-SA 4.0" }
file{ path = "maps/bugs/1036_falling_again_after_bad_ground.lua", author = "Christopho", license = "GPL v3" }
file{ path = "maps/bugs/1037_stairs_methods.dat", author = "Christopho", license = "CC BY-SA 4.0" }
file{ path = "maps/bugs/1037_stairs_methods.lua", author = "Christopho", license = "GPL v3" }
file{ path = "maps/bugs/1038_hero_hurt_in_stairs.dat", author = "Christopho", license = "CC BY-SA 4.0" }
file{ path = "maps/bugs/1038_hero_hurt_in_stairs.lua", author = "Christopho", license = "GPL v3" }
file{ path = "maps/bugs/1041_crash_entity_overlaps.dat", author = "Christopho", license = "CC BY-SA 4.0" }
file{ path = "maps/bugs/1041_crash_entity_overlaps.lua", author = "Christopho", license = "GPL v3" }
file{ path = "maps/bugs/1042_multiple_facing_entities_random_picked.dat", author = "Christopho", license = "CC BY-SA 4.0" }
file{ path = "maps/bugs/1042_multiple_facing_entities_random_picked.lua", author = "Christopho", license = "GPL v3" }
file{ path = "maps/bugs/1043_cannot_talk_to_npc_when_swimming.dat", author = "Christopho", license = "CC BY-SA 4.0" }
file{ path = "maps/bugs/1043_cannot_talk_to_npc_when_swimming.lua", author = "Christopho", license = "GPL v3" }
file{ path = "maps/bugs/1044_sol_menu_multiple_start.dat", author = "Christopho", license = "CC BY-SA 4.0" }
file{ path = "maps/bugs/1044_sol_menu_multiple_start.lua", author = "Christopho", license = "GPL v3" }
file{ path = "maps/bugs/1062_enemy_set_attack_consequence_callback.dat", author = "Christopho", license = "CC BY-SA 4.0" }
file{ path = "maps/bugs/1062_enemy_set_attack_consequence_callback.lua", author = "Christopho", license = "GPL v3" }
file{ path = "maps/bugs/1075_straight_movement_set_max_distance_tables.dat", author = "Christopho", license = "CC BY-SA 4.0" }
file{ path = "maps/bugs/1075_straight_movement_set_max_distance_tables.lua", author = "Christopho", license = "GPL v3" }
file{ path = "maps/bugs/1076_treasure_dialog_optional.dat", author = "Christopho", license = "CC BY-SA 4.0" }
file{ path = "maps/bugs/1076_treasure_dialog_optional.lua", author = "Christopho", license = "GPL v3" }
file{ path = "maps/bugs/1091_circle_movement_get_center.dat", author = "Christopho", license = "CC BY-SA 4.0" }
file{ path = "maps/bugs/1091_circle_movement_get_center.lua", author = "Christopho", license = "GPL v3" }
file{ path = "maps/bugs/1092_enemy_is_immobilized.dat", author = "Christopho", license = "CC BY-SA 4.0" }
file{ path = "maps/bugs/1092_enemy_is_immobilized.lua", author = "Christopho", license = "GPL v3" }
file{ path = "maps/bugs/1094_entity_properties.dat", author = "Christopho", license = "CC BY-SA 4.0" }
file{ path = "maps/bugs/1094_entity_properties.lua", author = "Christopho", license = "GPL v3" }
file{ path = "maps/bugs/1101_entity_enabled_at_start.dat", author = "Christopho", license = "CC BY-SA 4.0" }
file{ path = "maps/bugs/1101_entity_enabled_at_start.lua", author = "Christopho", license = "GPL v3" }
file{ path = "maps/bugs/1105_custom_entity_repeat.dat", author = "Christopho", license = "CC BY-SA 4.0" }
file{ path = "maps/bugs/1105_custom_entity_repeat.lua", author = "Christopho", license = "GPL v3" }
file{ path = "maps/bugs/1107_menu_bring_to_front_back.dat", author = "Christopho", license = "CC BY-SA 4.0" }
file{ path = "maps/bugs/1107_menu_bring_to_front_back.lua", author = "Christopho", license = "GPL v3" }
file{ path = "maps/bugs/1116_angle_functions_radians.dat", author = "Christopho", license = "CC BY-SA 4.0" }
file{ path = "maps/bugs/1116_angle_functions_radians.lua", author = "Christopho", license = "GPL v3" }
file{ path = "maps/bugs/1136_get_path_get_trajectory_missing_element.dat", author = "Christopho", license = "CC BY-SA 4.0" }
file{ path = "maps/bugs/1136_get_path_get_trajectory_missing_element.lua", author = "Christopho", license = "GPL v3" }
file{ path = "maps/bugs/1139_pickable_on_stream.dat", author = "Christopho", license = "CC BY-SA 4.0" }
file{ path = "maps/bugs/1139_pickable_on_stream.lua", author = "Christopho", license = "GPL v3" }
file{ path = "maps/bugs/1158_entity_timer_suspended.dat", author = "Christopho", license = "CC BY-SA 4.0" }
file{ path = "maps/bugs/1158_entity_timer_suspended.lua", author = "Christopho", license = "GPL v3" }
file{ path = "maps/bugs/1159_entity_overlaps_sprites.dat", author = "Christopho", license = "CC BY-SA 4.0" }
file{ path = "maps/bugs/1159_entity_overlaps_sprites.lua", author = "Christopho", license = "GPL v3" }
file{ path = "maps/bugs/1162_custom_entity_collision_wrong_order.dat", author = "Christopho", license = "CC BY-SA 4.0" }
file{ path = "maps/bugs/1162_custom_entity_collision_wrong_order.lua", author = "Christopho", license = "GPL v3" }
file{ path = "maps/bugs/1163_circular_movement_get_direction4.dat", author = "Christopho", license = "CC BY-SA 4.0" }
file{ path = "maps/bugs/1163_circular_movement_get_direction4.lua", author = "Christopho", license = "GPL v3" }
file{ path = "maps/bugs/1171_sword_knowledge_on_ability_used.dat", author = "Christopho", license = "CC BY-SA 4.0" }
file{ path = "maps/bugs/1171_sword_knowledge_on_ability_used.lua", author = "Christopho", license = "GPL v3" }
file{ path = "maps/bugs/1175_dynamic_tile_set_get_tileset.dat", author = "Christopho", license = "CC BY-SA 4.0" }
file{ path = "maps/bugs/1175_dynamic_tile_set_get_tileset.lua", author = "Christopho", license = "GPL v3" }
file{ path = "maps/bugs/1179_enemy_on_restarted_called_twice.dat", author = "Christopho", license = "CC BY-SA 4.0" }
file{ path = "maps/bugs/1179_enemy_on_restarted_called_twice.lua", author = "Christopho", license = "GPL v3" }
file{ path = "maps/bugs/1181_hurt_enemy_after_custom_attack.dat", author = "Christopho", license = "CC BY-SA 4.0" }
file{ path = "maps/bugs/1181_hurt_enemy_after_custom_attack.lua", author = "Christopho", license = "GPL v3" }
file{ path = "maps/bugs/1186_shallow_water_speed.dat", author = "Christopho", license = "CC BY-SA 4.0" }
file{ path = "maps/bugs/1186_shallow_water_speed.lua", author = "Christopho", license = "GPL v3" }
file{ path = "maps/bugs/1193_entity_drawn_after_removed/map_1.dat", author = "Christopho", license = "CC BY-SA 4.0" }
file{ path = "maps/bugs/1193_entity_drawn_after_removed/map_1.lua", author = "Christopho", license = "GPL v3" }
file{ path = "maps/bugs/1193_entity_drawn_after_removed/map_2.dat", author = "Christopho", license = "CC BY-SA 4.0" }
file{ path = "maps/bugs/1193_entity_drawn_after_removed/map_2.lua", author = "Christopho", license = "GPL v3" }
file{ path = "maps/bugs/1195_enemy_dying_animation_never_finishes.dat", author = "Christopho", license = "CC BY-SA 4.0" }
file{ path = "maps/bugs/1195_enemy_dying_animation_never_finishes.lua", author = "Christopho", license = "GPL v3" }
file{ path = "maps/bugs/1200_create_shader_from_source.dat", author = "Christopho", license = "CC BY-SA 4.0" }
file{ path = "maps/bugs/1200_create_shader_from_source.lua", author = "Christopho", license = "GPL v3" }
file{ path = "maps/bugs/1210_shader_scaling_factor.dat", author = "Christopho", license = "CC BY-SA 4.0" }
file{ path = "maps/bugs/1210_shader_scaling_factor.lua", author = "Christopho", license = "GPL v3" }
file{ path = "maps/bugs/1214_blocks_in_water.dat", author = "Christopho", license = "CC BY-SA 4.0" }
file{ path = "maps/bugs/1214_blocks_in_water.lua", author = "Christopho", license = "GPL v3" }
file{ path = "maps/bugs/1221_custom_entity_follow_stream.dat", author = "Christopho", license = "CC BY-SA 4.0" }
file{ path = "maps/bugs/1221_custom_entity_follow_stream.lua", author = "Christopho", license = "GPL v3" }
file{ path = "maps/bugs/1228_crash_map_get_hero/1.dat", author = "Christopho", license = "CC BY-SA 4.0" }
file{ path = "maps/bugs/1228_crash_map_get_hero/1.lua", author = "Christopho", license = "GPL v3" }
file{ path = "maps/bugs/1228_crash_map_get_hero/2.dat", author = "Christopho", license = "CC BY-SA 4.0" }
file{ path = "maps/bugs/1228_crash_map_get_hero/2.lua", author = "Christopho", license = "GPL v3" }
file{ path = "maps/bugs/1230_entity_on_lifting.dat", author = "Christopho", license = "CC BY-SA 4.0" }
file{ path = "maps/bugs/1230_entity_on_lifting.lua", author = "Christopho", license = "GPL v3" }
file{ path = "maps/bugs/1233_carried_object_events.dat", author = "Christopho", license = "CC BY-SA 4.0" }
file{ path = "maps/bugs/1233_carried_object_events.lua", author = "Christopho", license = "GPL v3" }
file{ path = "maps/bugs/1236_entity_timer_not_suspended.dat", author = "Christopho", license = "CC BY-SA 4.0" }
file{ path = "maps/bugs/1236_entity_timer_not_suspended.lua", author = "Christopho", license = "GPL v3" }
file{ path = "maps/bugs/1247_hero_state_changing.dat", author = "Christopho", license = "CC BY-SA 4.0" }
file{ path = "maps/bugs/1247_hero_state_changing.lua", author = "Christopho", license = "GPL v3" }
file{ path = "maps/bugs/1260_entity_draw_override.dat", author = "Christopho", license = "CC BY-SA 4.0" }
file{ path = "maps/bugs/1260_entity_draw_override.lua", author = "Christopho", license = "GPL v3" }
file{ path = "maps/bugs/1261_entity_on_suspended.dat", author = "Christopho", license = "CC BY-SA 4.0" }
file{ path = "maps/bugs/1261_entity_on_suspended.lua", author = "Christopho", license = "GPL v3" }
file{ path = "maps/bugs/1262_state_timers.dat", author = "Christopho", license = "CC BY-SA 4.0" }
file{ path = "maps/bugs/1262_state_timers.lua", author = "Christopho", license = "GPL v3" }
file{ path = "maps/bugs/1264_sprite_is_animation_started.dat", author = "Christopho", license = "CC BY-SA 4.0" }
file{ path = "maps/bugs/1264_sprite_is_animation_started.lua", author = "Christopho", license = "GPL v3" }
file{ path = "maps/bugs/1265_camera_get_surface.dat", author = "Christopho", license = "CC BY-SA 4.0" }
file{ path = "maps/bugs/1265_camera_get_surface.lua", author = "Christopho", license = "GPL v3" }
file{ path = "maps/bugs/1266_teletransporter_on_activated_disable.dat", author = "Christopho", license = "CC BY-SA 4.0" }
file{ path = "maps/bugs/1266_teletransporter_on_activated_disable.lua", author = "Christopho", license = "GPL v3" }
file{ path = "maps/bugs/1268_movement_ignore_suspend_in_timer.dat", author = "Christopho", license = "CC BY-SA 4.0" }
file{ path = "maps/bugs/1268_movement_ignore_suspend_in_timer.lua", author = "Christopho", license = "GPL v3" }
file{ path = "maps/bugs/1269_coroutines.dat", author = "Christopho", license = "CC BY-SA 4.0" }
file{ path = "maps/bugs/1269_coroutines.lua", author = "Christopho", license = "GPL v3" }
file{ path = "maps/bugs/1275_map_set_tileset.dat", author = "Christopho", license = "CC BY-SA 4.0" }
file{ path = "maps/bugs/1275_map_set_tileset.lua", author = "Christopho", license = "GPL v3" }
file{ path = "maps/bugs/1286_crash_state_set_can_traverse.dat", author = "Christopho", license = "CC BY-SA 4.0" }
file{ path = "maps/bugs/1286_crash_state_set_can_traverse.lua", author = "Christopho", license = "GPL v3" }
file{ path = "maps/bugs/1291_hero_start_attack_loading.dat", author = "Christopho", license = "CC BY-SA 4.0" }
file{ path = "maps/bugs/1291_hero_start_attack_loading.lua", author = "Christopho", license = "GPL v3" }
file{ path = "maps/bugs/1299_crash_invalid_tile_pattern.dat", author = "Christopho", license = "CC BY-SA 4.0" }
file{ path = "maps/bugs/1299_crash_invalid_tile_pattern.lua", author = "Christopho", license = "GPL v3" }
file{ path = "maps/bugs/1301_state_set_can_be_hurt_function.dat", author = "Christopho", license = "CC BY-SA 4.0" }
file{ path = "maps/bugs/1301_state_set_can_be_hurt_function.lua", author = "Christopho", license = "GPL v3" }
file{ path = "maps/bugs/1319_disabled_entity_timer_unsuspended.dat", author = "Christopho", license = "CC BY-SA 4.0" }
file{ path = "maps/bugs/1319_disabled_entity_timer_unsuspended.lua", author = "Christopho", license = "GPL v3" }
file{ path = "maps/bugs/1351_camera_stuck_on_separator.dat", author = "Christopho", license = "CC BY-SA 4.0" }
file{ path = "maps/bugs/1351_camera_stuck_on_separator.lua", author = "Christopho", license = "GPL v3" }
file{ path = "maps/bugs/1353_water_no_flippers.dat", author = "Christopho", license = "CC BY-SA 4.0" }
file{ path = "maps/bugs/1353_water_no_flippers.lua", author = "Christopho", license = "GPL v3" }
file{ path = "maps/bugs/1354_crash_start_movement.dat", author = "Christopho", license = "CC BY-SA 4.0" }
file{ path = "maps/bugs/1354_crash_start_movement.lua", author = "Christopho", license = "GPL v3" }
file{ path = "maps/bugs/1356_block_on_separator.dat", author = "Christopho", license = "CC BY-SA 4.0" }
file{ path = "maps/bugs/1356_block_on_separator.lua", author = "Christopho", license = "GPL v3" }
file{ path = "maps/bugs/1361_crash_pickable_on_stream.dat", author = "Christopho", license = "CC BY-SA 4.0" }
file{ path = "maps/bugs/1361_crash_pickable_on_stream.lua", author = "Christopho", license = "GPL v3" }
file{ path = "maps/bugs/1364_state_set_can_use_stairs_not_working.dat", author = "Christopho", license = "CC BY-SA 4.0" }
file{ path = "maps/bugs/1364_state_set_can_use_stairs_not_working.lua", author = "Christopho", license = "GPL v3" }
file{ path = "maps/bugs/1366_crash_disabled_stairs_on_dynamic_tile.dat", author = "Christopho", license = "CC BY-SA 4.0" }
file{ path = "maps/bugs/1366_crash_disabled_stairs_on_dynamic_tile.lua", author = "Christopho", license = "GPL v3" }
file{ path = "maps/bugs/1371_crash_pulling_block_on_switch.dat", author = "Christopho", license = "CC BY-SA 4.0" }
file{ path = "maps/bugs/1371_crash_pulling_block_on_switch.lua", author = "Christopho", license = "GPL v3" }
file{ path = "maps/bugs/1381_jumpers_hero_16_8.dat", author = "Christopho", license = "CC BY-SA 4.0" }
file{ path = "maps/bugs/1381_jumpers_hero_16_8.lua", author = "Christopho", license = "GPL v3" }
file{ path = "maps/bugs/1383_blocks_hero_16_8.dat", author = "Christopho", license = "CC BY-SA 4.0" }
file{ path = "maps/bugs/1383_blocks_hero_16_8.lua", author = "Christopho", license = "GPL v3" }
file{ path = "maps/bugs/1392_carried_object_directions.dat", author = "Christopho", license = "CC BY-SA 4.0" }
file{ path = "maps/bugs/1392_carried_object_directions.lua", author = "Christopho", license = "GPL v3" }
file{ path = "maps/bugs/1416_state_set_affected_by_ground_speed.dat", author = "Christopho", license = "CC BY-SA 4.0" }
file{ path = "maps/bugs/1416_state_set_affected_by_ground_speed.lua", author = "Christopho", license = "GPL v3" }
file{ path = "maps/bugs/1418_state_set_can_be_hurt.dat", author = "Christopho", license = "CC BY-SA 4.0" }
file{ path = "maps/bugs/1418_state_set_can_be_hurt.lua", author = "Christopho", license = "GPL v3" }
file{ path = "maps/bugs/1423_crash_carried_without_shadow.dat", author = "Christopho", license = "CC BY-SA 4.0" }
file{ path = "maps/bugs/1423_crash_carried_without_shadow.lua", author = "Christopho", license = "GPL v3" }
file{ path = "maps/bugs/1428_movement_blocking.dat", author = "stdgregwar", license = "CC BY-SA 4.0" }
file{ path = "maps/bugs/1428_movement_blocking.lua", author = "stdgregwar", license = "GPL v3" }
file{ path = "maps/bugs/1436_thrown_object_shadow.dat", author = "Christopho", license = "CC BY-SA 4.0" }
file{ path = "maps/bugs/1436_thrown_object_shadow.lua", author = "Christopho", license = "GPL v3" }
file{ path = "maps/bugs/1440_enemy_set_life_0_on_dying.dat", author = "Christopho", license = "CC BY-SA 4.0" }
file{ path = "maps/bugs/1440_enemy_set_life_0_on_dying.lua", author = "Christopho", license = "GPL v3" }
<<<<<<< HEAD
file{ path = "maps/bugs/1461_tileset_sprite.dat", author = "stdgregwar", license = "CC-BY SA" }
file{ path = "maps/bugs/1461_tileset_sprite.lua", author = "stdgregwar", license = "CC-BY SA" }
=======
file{ path = "maps/bugs/1448_custom_state_side_teletransporter.dat", author = "Christopho", license = "CC BY-SA 4.0" }
file{ path = "maps/bugs/1448_custom_state_side_teletransporter.lua", author = "Christopho", license = "GPL v3" }
>>>>>>> b8477ec3
file{ path = "maps/bugs/486_diagonal_dynamic_tiles.dat", author = "Christopho", license = "CC BY-SA 4.0" }
file{ path = "maps/bugs/486_diagonal_dynamic_tiles.lua", author = "Christopho", license = "GPL v3" }
file{ path = "maps/bugs/496_stream_speed_0.dat", author = "Christopho", license = "CC BY-SA 4.0" }
file{ path = "maps/bugs/496_stream_speed_0.lua", author = "Christopho", license = "GPL v3" }
file{ path = "maps/bugs/526_get_entities_same_region.dat", author = "Christopho", license = "CC BY-SA 4.0" }
file{ path = "maps/bugs/526_get_entities_same_region.lua", author = "Christopho", license = "GPL v3" }
file{ path = "maps/bugs/630_change_resources.dat", author = "Christopho", license = "CC BY-SA 4.0" }
file{ path = "maps/bugs/630_change_resources.lua", author = "Christopho", license = "GPL v3" }
file{ path = "maps/bugs/633_straight_movement_speed_zero.dat", author = "Christopho", license = "CC BY-SA 4.0" }
file{ path = "maps/bugs/633_straight_movement_speed_zero.lua", author = "Christopho", license = "GPL v3" }
file{ path = "maps/bugs/656_map_set_world.dat", author = "Christopho", license = "CC BY-SA 4.0" }
file{ path = "maps/bugs/656_map_set_world.lua", author = "Christopho", license = "GPL v3" }
file{ path = "maps/bugs/664_chest_get_set_treasure.dat", author = "Christopho", license = "CC BY-SA 4.0" }
file{ path = "maps/bugs/664_chest_get_set_treasure.lua", author = "Christopho", license = "GPL v3" }
file{ path = "maps/bugs/667_hero_save_solid_ground_callback.dat", author = "Christopho", license = "CC BY-SA 4.0" }
file{ path = "maps/bugs/667_hero_save_solid_ground_callback.lua", author = "Christopho", license = "GPL v3" }
file{ path = "maps/bugs/669_entity_get_sprite.dat", author = "Christopho", license = "CC BY-SA 4.0" }
file{ path = "maps/bugs/669_entity_get_sprite.lua", author = "Christopho", license = "GPL v3" }
file{ path = "maps/bugs/670_map_get_entities_no_hero.dat", author = "Christopho", license = "CC BY-SA 4.0" }
file{ path = "maps/bugs/670_map_get_entities_no_hero.lua", author = "Christopho", license = "GPL v3" }
file{ path = "maps/bugs/671_collision_test_not_moving.dat", author = "Christopho", license = "CC BY-SA 4.0" }
file{ path = "maps/bugs/671_collision_test_not_moving.lua", author = "Christopho", license = "GPL v3" }
file{ path = "maps/bugs/686_crash_door_item.dat", author = "Christopho", license = "CC BY-SA 4.0" }
file{ path = "maps/bugs/686_crash_door_item.lua", author = "Christopho", license = "GPL v3" }
file{ path = "maps/bugs/699_crash_exit_surface_moving.dat", author = "Christopho", license = "CC BY-SA 4.0" }
file{ path = "maps/bugs/699_crash_exit_surface_moving.lua", author = "Christopho", license = "GPL v3" }
file{ path = "maps/bugs/712_npc_set_traversable.dat", author = "Christopho", license = "CC BY-SA 4.0" }
file{ path = "maps/bugs/712_npc_set_traversable.lua", author = "Christopho", license = "GPL v3" }
file{ path = "maps/bugs/716_custom_entity_set_can_traverse_door.dat", author = "Christopho", license = "CC BY-SA 4.0" }
file{ path = "maps/bugs/716_custom_entity_set_can_traverse_door.lua", author = "Christopho", license = "GPL v3" }
file{ path = "maps/bugs/729_switch_is_walkable.dat", author = "Christopho", license = "CC BY-SA 4.0" }
file{ path = "maps/bugs/729_switch_is_walkable.lua", author = "Christopho", license = "GPL v3" }
file{ path = "maps/bugs/738_custom_entity_on_ground_below_changed.dat", author = "Christopho", license = "CC BY-SA 4.0" }
file{ path = "maps/bugs/738_custom_entity_on_ground_below_changed.lua", author = "Christopho", license = "GPL v3" }
file{ path = "maps/bugs/748_entity_overlaps_collision_modes.dat", author = "Christopho", license = "CC BY-SA 4.0" }
file{ path = "maps/bugs/748_entity_overlaps_collision_modes.lua", author = "Christopho", license = "GPL v3" }
file{ path = "maps/bugs/754_entity_get_max_bounding_box.dat", author = "Christopho", license = "CC BY-SA 4.0" }
file{ path = "maps/bugs/754_entity_get_max_bounding_box.lua", author = "Christopho", license = "GPL v3" }
file{ path = "maps/bugs/762_camera_entity.dat", author = "Christopho", license = "CC BY-SA 4.0" }
file{ path = "maps/bugs/762_camera_entity.lua", author = "Christopho", license = "GPL v3" }
file{ path = "maps/bugs/769_stuck_dynamic_tile_covered.dat", author = "Christopho", license = "CC BY-SA 4.0" }
file{ path = "maps/bugs/769_stuck_dynamic_tile_covered.lua", author = "Christopho", license = "GPL v3" }
file{ path = "maps/bugs/779_get_entities_random_order.dat", author = "Christopho", license = "CC BY-SA 4.0" }
file{ path = "maps/bugs/779_get_entities_random_order.lua", author = "Christopho", license = "GPL v3" }
file{ path = "maps/bugs/781_assert_teletransporter_same_map.dat", author = "Christopho", license = "CC BY-SA 4.0" }
file{ path = "maps/bugs/781_assert_teletransporter_same_map.lua", author = "Christopho", license = "GPL v3" }
file{ path = "maps/bugs/794_custom_entity_set_can_traverse_ground.dat", author = "Christopho", license = "CC BY-SA 4.0" }
file{ path = "maps/bugs/794_custom_entity_set_can_traverse_ground.lua", author = "Christopho", license = "GPL v3" }
file{ path = "maps/bugs/795_recreate_entity_same_name.dat", author = "Christopho", license = "CC BY-SA 4.0" }
file{ path = "maps/bugs/795_recreate_entity_same_name.lua", author = "Christopho", license = "GPL v3" }
file{ path = "maps/bugs/796_map_get_entities_by_type.dat", author = "Christopho", license = "CC BY-SA 4.0" }
file{ path = "maps/bugs/796_map_get_entities_by_type.lua", author = "Christopho", license = "GPL v3" }
file{ path = "maps/bugs/805_hero_set_invincible.dat", author = "Christopho", license = "CC BY-SA 4.0" }
file{ path = "maps/bugs/805_hero_set_invincible.lua", author = "Christopho", license = "GPL v3" }
file{ path = "maps/bugs/807_cannot_traverse_own_ground.dat", author = "Christopho", license = "CC BY-SA 4.0" }
file{ path = "maps/bugs/807_cannot_traverse_own_ground.lua", author = "Christopho", license = "GPL v3" }
file{ path = "maps/bugs/808_get_entities_in_rectangle_duplicates.dat", author = "Christopho", license = "CC BY-SA 4.0" }
file{ path = "maps/bugs/808_get_entities_in_rectangle_duplicates.lua", author = "Christopho", license = "GPL v3" }
file{ path = "maps/bugs/809_entity_bring_sprite_to_front_back.dat", author = "Christopho", license = "CC BY-SA 4.0" }
file{ path = "maps/bugs/809_entity_bring_sprite_to_front_back.lua", author = "Christopho", license = "GPL v3" }
file{ path = "maps/bugs/810_hero_disappears_after_scrolling/1.dat", author = "Christopho", license = "CC BY-SA 4.0" }
file{ path = "maps/bugs/810_hero_disappears_after_scrolling/1.lua", author = "Christopho", license = "GPL v3" }
file{ path = "maps/bugs/810_hero_disappears_after_scrolling/2.dat", author = "Christopho", license = "CC BY-SA 4.0" }
file{ path = "maps/bugs/810_hero_disappears_after_scrolling/2.lua", author = "Christopho", license = "GPL v3" }
file{ path = "maps/bugs/817_entity_set_enabled_overlapping_hero.dat", author = "Christopho", license = "CC BY-SA 4.0" }
file{ path = "maps/bugs/817_entity_set_enabled_overlapping_hero.lua", author = "Christopho", license = "GPL v3" }
file{ path = "maps/bugs/818_sprite_get_num_frames.dat", author = "Christopho", license = "CC BY-SA 4.0" }
file{ path = "maps/bugs/818_sprite_get_num_frames.lua", author = "Christopho", license = "GPL v3" }
file{ path = "maps/bugs/819_destination_starting_location_mode/1.dat", author = "Christopho", license = "CC BY-SA 4.0" }
file{ path = "maps/bugs/819_destination_starting_location_mode/1.lua", author = "Christopho", license = "GPL v3" }
file{ path = "maps/bugs/819_destination_starting_location_mode/2.dat", author = "Christopho", license = "CC BY-SA 4.0" }
file{ path = "maps/bugs/819_destination_starting_location_mode/2.lua", author = "Christopho", license = "GPL v3" }
file{ path = "maps/bugs/819_destination_starting_location_mode/3.dat", author = "Christopho", license = "CC BY-SA 4.0" }
file{ path = "maps/bugs/819_destination_starting_location_mode/3.lua", author = "Christopho", license = "GPL v3" }
file{ path = "maps/bugs/819_destination_starting_location_mode/start_location_checker.lua", author = "Christopho", license = "GPL v3" }
file{ path = "maps/bugs/821_hero_start_attack.dat", author = "Christopho", license = "CC BY-SA 4.0" }
file{ path = "maps/bugs/821_hero_start_attack.lua", author = "Christopho", license = "GPL v3" }
file{ path = "maps/bugs/823_sprite_get_size_origin.dat", author = "Christopho", license = "CC BY-SA 4.0" }
file{ path = "maps/bugs/823_sprite_get_size_origin.lua", author = "Christopho", license = "GPL v3" }
file{ path = "maps/bugs/827_ground_detection_after_unfreeze.dat", author = "Christopho", license = "CC BY-SA 4.0" }
file{ path = "maps/bugs/827_ground_detection_after_unfreeze.lua", author = "Christopho", license = "GPL v3" }
file{ path = "maps/bugs/830_entity_get_ground_position.dat", author = "Christopho", license = "CC BY-SA 4.0" }
file{ path = "maps/bugs/830_entity_get_ground_position.lua", author = "Christopho", license = "GPL v3" }
file{ path = "maps/bugs/844_camera_on_state_changed.dat", author = "Christopho", license = "CC BY-SA 4.0" }
file{ path = "maps/bugs/844_camera_on_state_changed.lua", author = "Christopho", license = "GPL v3" }
file{ path = "maps/bugs/845_game_set_suspended.dat", author = "Christopho", license = "CC BY-SA 4.0" }
file{ path = "maps/bugs/845_game_set_suspended.lua", author = "Christopho", license = "GPL v3" }
file{ path = "maps/bugs/851_entity_get_sprites.dat", author = "Christopho", license = "CC BY-SA 4.0" }
file{ path = "maps/bugs/851_entity_get_sprites.lua", author = "Christopho", license = "GPL v3" }
file{ path = "maps/bugs/852_entity_create_sprite.dat", author = "Christopho", license = "CC BY-SA 4.0" }
file{ path = "maps/bugs/852_entity_create_sprite.lua", author = "Christopho", license = "GPL v3" }
file{ path = "maps/bugs/855_hero_get_sprite_wrong.dat", author = "Christopho", license = "CC BY-SA 4.0" }
file{ path = "maps/bugs/855_hero_get_sprite_wrong.lua", author = "Christopho", license = "GPL v3" }
file{ path = "maps/bugs/858_movement_get_set_ignore_suspend.dat", author = "Christopho", license = "CC BY-SA 4.0" }
file{ path = "maps/bugs/858_movement_get_set_ignore_suspend.lua", author = "Christopho", license = "GPL v3" }
file{ path = "maps/bugs/859_crash_game_start.dat", author = "Christopho", license = "CC BY-SA 4.0" }
file{ path = "maps/bugs/859_crash_game_start.lua", author = "Christopho", license = "GPL v3" }
file{ path = "maps/bugs/860_crash_remove_sprite.dat", author = "Christopho", license = "CC BY-SA 4.0" }
file{ path = "maps/bugs/860_crash_remove_sprite.lua", author = "Christopho", license = "GPL v3" }
file{ path = "maps/bugs/861_sprite_set_animation_callback.dat", author = "Christopho", license = "CC BY-SA 4.0" }
file{ path = "maps/bugs/861_sprite_set_animation_callback.lua", author = "Christopho", license = "GPL v3" }
file{ path = "maps/bugs/867_crash_crystal.dat", author = "Christopho", license = "CC BY-SA 4.0" }
file{ path = "maps/bugs/867_crash_crystal.lua", author = "Christopho", license = "GPL v3" }
file{ path = "maps/bugs/875_freeze_load_map_tiles_outside.dat", author = "Christopho", license = "CC BY-SA 4.0" }
file{ path = "maps/bugs/875_freeze_load_map_tiles_outside.lua", author = "Christopho", license = "GPL v3" }
file{ path = "maps/bugs/877_get_facing_entity.dat", author = "Christopho", license = "CC BY-SA 4.0" }
file{ path = "maps/bugs/877_get_facing_entity.lua", author = "Christopho", license = "GPL v3" }
file{ path = "maps/bugs/880_custom_entity_set_origin.dat", author = "Christopho", license = "CC BY-SA 4.0" }
file{ path = "maps/bugs/880_custom_entity_set_origin.lua", author = "Christopho", license = "GPL v3" }
file{ path = "maps/bugs/883_collision_test_not_moving_sprite.dat", author = "Christopho", license = "CC BY-SA 4.0" }
file{ path = "maps/bugs/883_collision_test_not_moving_sprite.lua", author = "Christopho", license = "GPL v3" }
file{ path = "maps/bugs/884_tileset_sprite_file_optional.dat", author = "Christopho", license = "CC BY-SA 4.0" }
file{ path = "maps/bugs/884_tileset_sprite_file_optional.lua", author = "Christopho", license = "GPL v3" }
file{ path = "maps/bugs/889_crash_use_non_saved_item.dat", author = "Christopho", license = "CC BY-SA 4.0" }
file{ path = "maps/bugs/889_crash_use_non_saved_item.lua", author = "Christopho", license = "GPL v3" }
file{ path = "maps/bugs/898_entity_on_enabled.dat", author = "Christopho", license = "CC BY-SA 4.0" }
file{ path = "maps/bugs/898_entity_on_enabled.lua", author = "Christopho", license = "GPL v3" }
file{ path = "maps/bugs/920_game_on_world_changed/1.dat", author = "Christopho", license = "CC BY-SA 4.0" }
file{ path = "maps/bugs/920_game_on_world_changed/1.lua", author = "Christopho", license = "GPL v3" }
file{ path = "maps/bugs/920_game_on_world_changed/2.dat", author = "Christopho", license = "CC BY-SA 4.0" }
file{ path = "maps/bugs/920_game_on_world_changed/2.lua", author = "Christopho", license = "GPL v3" }
file{ path = "maps/bugs/920_game_on_world_changed/3.dat", author = "Christopho", license = "CC BY-SA 4.0" }
file{ path = "maps/bugs/920_game_on_world_changed/3.lua", author = "Christopho", license = "GPL v3" }
file{ path = "maps/bugs/920_game_on_world_changed/4.dat", author = "Christopho", license = "CC BY-SA 4.0" }
file{ path = "maps/bugs/920_game_on_world_changed/4.lua", author = "Christopho", license = "GPL v3" }
file{ path = "maps/bugs/937_custom_entity_missing_direction.dat", author = "Christopho", license = "CC BY-SA 4.0" }
file{ path = "maps/bugs/937_custom_entity_missing_direction.lua", author = "Christopho", license = "GPL v3" }
file{ path = "maps/bugs/940_crash_bomb_on_stream.dat", author = "Christopho", license = "CC BY-SA 4.0" }
file{ path = "maps/bugs/940_crash_bomb_on_stream.lua", author = "Christopho", license = "GPL v3" }
file{ path = "maps/bugs/945_flying_enemies_fall_in_hole.dat", author = "Christopho", license = "CC BY-SA 4.0" }
file{ path = "maps/bugs/945_flying_enemies_fall_in_hole.lua", author = "Christopho", license = "GPL v3" }
file{ path = "maps/bugs/946_reused_movement_callback.dat", author = "Christopho", license = "CC BY-SA 4.0" }
file{ path = "maps/bugs/946_reused_movement_callback.lua", author = "Christopho", license = "GPL v3" }
file{ path = "maps/bugs/954_entity_name_nil_after_removed.dat", author = "Christopho", license = "CC BY-SA 4.0" }
file{ path = "maps/bugs/954_entity_name_nil_after_removed.lua", author = "Christopho", license = "GPL v3" }
file{ path = "maps/bugs/955_enemy_get_set_dying_sprite_id.dat", author = "Christopho", license = "CC BY-SA 4.0" }
file{ path = "maps/bugs/955_enemy_get_set_dying_sprite_id.lua", author = "Christopho", license = "GPL v3" }
file{ path = "maps/bugs/967_blocks_max_moves.dat", author = "Christopho", license = "CC BY-SA 4.0" }
file{ path = "maps/bugs/967_blocks_max_moves.lua", author = "Christopho", license = "GPL v3" }
file{ path = "maps/bugs/971_sol_file_list.dat", author = "Christopho", license = "CC BY-SA 4.0" }
file{ path = "maps/bugs/971_sol_file_list.lua", author = "Christopho", license = "GPL v3" }
file{ path = "maps/bugs/983_timer_delay.dat", author = "Christopho", license = "CC BY-SA 4.0" }
file{ path = "maps/bugs/983_timer_delay.lua", author = "Christopho", license = "GPL v3" }
file{ path = "maps/custom_state/can_traverse.dat", author = "std::gregwar", license = "CC BY-SA 4.0" }
file{ path = "maps/custom_state/can_traverse.lua", author = "std::gregwar", license = "GPL v3" }
file{ path = "maps/custom_state/can_traverse_ground.dat", author = "std::gregwar", license = "CC BY-SA 4.0" }
file{ path = "maps/custom_state/can_traverse_ground.lua", author = "std::gregwar", license = "GPL v3" }
file{ path = "maps/custom_state/carried_object.dat", author = "std::gregwar", license = "CC BY-SA 4.0" }
file{ path = "maps/custom_state/carried_object.lua", author = "std::gregwar", license = "GPL v3" }
file{ path = "maps/custom_state/custom_state.dat", author = "std::gregwar", license = "CC BY-SA 4.0" }
file{ path = "maps/custom_state/custom_state.lua", author = "std::gregwar", license = "GPL v3" }
file{ path = "maps/custom_state/draw_override.dat", author = "std::gregwar", license = "CC BY-SA 4.0" }
file{ path = "maps/custom_state/draw_override.lua", author = "Christopho", license = "GPL v3" }
file{ path = "maps/custom_state/end_map.dat", author = "std::gregwar", license = "CC BY-SA 4.0" }
file{ path = "maps/custom_state/end_map.lua", author = "std::gregwar", license = "GPL v3" }
file{ path = "maps/custom_state/grabbing.dat", author = "std::gregwar", license = "CC BY-SA 4.0" }
file{ path = "maps/custom_state/grabbing.lua", author = "Christopho", license = "GPL v3" }
file{ path = "maps/custom_state/jumper.dat", author = "std::gregwar", license = "CC BY-SA 4.0" }
file{ path = "maps/custom_state/jumper.lua", author = "std::gregwar", license = "GPL v3" }
file{ path = "maps/custom_state/pushing.dat", author = "std::gregwar", license = "CC BY-SA 4.0" }
file{ path = "maps/custom_state/pushing.lua", author = "Christopho", license = "GPL v3" }
file{ path = "maps/custom_state/reuse_state.dat", author = "std::gregwar", license = "CC BY-SA 4.0" }
file{ path = "maps/custom_state/reuse_state.lua", author = "Christopho", license = "GPL v3" }
file{ path = "maps/dynamic_tile_tests.dat", author = "Christopho", license = "CC BY-SA 4.0" }
file{ path = "maps/dynamic_tile_tests.lua", author = "Christopho", license = "GPL v3" }
file{ path = "maps/jumper_tests.dat", author = "Christopho", license = "CC BY-SA 4.0" }
file{ path = "maps/jumper_tests.lua", author = "Christopho", license = "GPL v3" }
file{ path = "maps/oriented_collisions.dat", author = "Christopho", license = "CC BY-SA 4.0" }
file{ path = "maps/oriented_collisions.lua", author = "std::gregwar", license = "GPL v3" }
file{ path = "maps/surface_tests.dat", author = "Christopho", license = "CC BY-SA 4.0" }
file{ path = "maps/surface_tests.lua", author = "Christopho", license = "GPL v3" }
file{ path = "maps/teletransportation_tests/main.dat", author = "Christopho", license = "CC BY-SA 4.0" }
file{ path = "maps/teletransportation_tests/main.lua", author = "Christopho", license = "GPL v3" }
file{ path = "maps/teletransportation_tests/start_in_deep_water_drown.dat", author = "Christopho", license = "CC BY-SA 4.0" }
file{ path = "maps/teletransportation_tests/start_in_deep_water_drown.lua", author = "Christopho", license = "GPL v3" }
file{ path = "maps/teletransportation_tests/start_in_deep_water_swim.dat", author = "Christopho", license = "CC BY-SA 4.0" }
file{ path = "maps/teletransportation_tests/start_in_deep_water_swim.lua", author = "Christopho", license = "GPL v3" }
file{ path = "maps/teletransportation_tests/start_in_hole.dat", author = "Christopho", license = "CC BY-SA 4.0" }
file{ path = "maps/teletransportation_tests/start_in_hole.lua", author = "Christopho", license = "GPL v3" }
file{ path = "maps/teletransportation_tests/start_in_lava.dat", author = "Christopho", license = "CC BY-SA 4.0" }
file{ path = "maps/teletransportation_tests/start_in_lava.lua", author = "Christopho", license = "GPL v3" }
file{ path = "maps/teletransportation_tests/start_in_shallow_water.dat", author = "Christopho", license = "CC BY-SA 4.0" }
file{ path = "maps/teletransportation_tests/start_in_shallow_water.lua", author = "Christopho", license = "GPL v3" }
file{ path = "maps/teletransportation_tests/start_in_stairs.dat", author = "Christopho", license = "CC BY-SA 4.0" }
file{ path = "maps/teletransportation_tests/start_in_stairs.lua", author = "Christopho", license = "GPL v3" }
file{ path = "maps/teletransportation_tests/start_same_point.dat", author = "Christopho", license = "CC BY-SA 4.0" }
file{ path = "maps/teletransportation_tests/start_same_point.lua", author = "Christopho", license = "GPL v3" }
file{ path = "maps/teletransportation_tests/start_scrolling.dat", author = "Christopho", license = "CC BY-SA 4.0" }
file{ path = "maps/teletransportation_tests/start_scrolling.lua", author = "Christopho", license = "GPL v3" }
file{ path = "maps/teletransportation_tests/start_scrolling_carrying.dat", author = "Christopho", license = "CC BY-SA 4.0" }
file{ path = "maps/teletransportation_tests/start_scrolling_carrying.lua", author = "Christopho", license = "GPL v3" }
file{ path = "maps/teletransportation_tests/start_scrolling_jumping.dat", author = "Christopho", license = "CC BY-SA 4.0" }
file{ path = "maps/teletransportation_tests/start_scrolling_jumping.lua", author = "Christopho", license = "GPL v3" }
file{ path = "maps/teletransportation_tests/start_scrolling_running.dat", author = "Christopho", license = "CC BY-SA 4.0" }
file{ path = "maps/teletransportation_tests/start_scrolling_running.lua", author = "Christopho", license = "GPL v3" }
file{ path = "maps/teletransportation_tests/start_scrolling_same_map.dat", author = "Christopho", license = "CC BY-SA 4.0" }
file{ path = "maps/teletransportation_tests/start_scrolling_same_map.lua", author = "Christopho", license = "GPL v3" }
file{ path = "maps/teletransportation_tests/start_scrolling_sword_charged.dat", author = "Christopho", license = "CC BY-SA 4.0" }
file{ path = "maps/teletransportation_tests/start_scrolling_sword_charged.lua", author = "Christopho", license = "GPL v3" }
file{ path = "maps/text_predict.dat", author = "std::gregwar", license = "CC BY-SA 4.0" }
file{ path = "maps/text_predict.lua", author = "std::gregwar", license = "GPL v3" }
file{ path = "maps/traversable.dat", author = "Christopho", license = "CC BY-SA 4.0" }
file{ path = "maps/traversable.lua", author = "Christopho", license = "GPL v3" }
file{ path = "shaders/scale2x.dat", author = "Christopho", license = "GPL v3" }
file{ path = "shaders/scale2x.frag.glsl", author = "Vlag", license = "GPL v3" }
file{ path = "shaders/scale2x.vert.glsl", author = "Vlag", license = "GPL v3" }
file{ path = "shaders/sepia.dat", author = "Christopho", license = "GPL v3" }
file{ path = "shaders/sepia.frag.glsl", author = "Vlag", license = "GPL v3" }
file{ path = "sounds/arrow_hit.ogg", author = "Diarandor", license = "CC BY-SA 4.0" }
file{ path = "sounds/bird_chirp.ogg", author = "Diarandor", license = "CC BY-SA 4.0" }
file{ path = "sounds/bird_chirp1.ogg", author = "Diarandor", license = "CC BY-SA 4.0" }
file{ path = "sounds/bird_chirp2.ogg", author = "Diarandor", license = "CC BY-SA 4.0" }
file{ path = "sounds/bird_cute.ogg", author = "Diarandor", license = "CC BY-SA 4.0" }
file{ path = "sounds/bomb.ogg", author = "Diarandor", license = "CC BY-SA 4.0" }
file{ path = "sounds/boomerang.ogg", author = "Diarandor", license = "CC BY-SA 4.0" }
file{ path = "sounds/boss_charge.ogg", author = "Diarandor", license = "CC BY-SA 4.0" }
file{ path = "sounds/boss_fireball.ogg", author = "Diarandor", license = "CC BY-SA 4.0" }
file{ path = "sounds/boss_hurt.ogg", author = "Diarandor", license = "CC BY-SA 4.0" }
file{ path = "sounds/boss_killed.ogg", author = "Diarandor", license = "CC BY-SA 4.0" }
file{ path = "sounds/bounce.ogg", author = "Diarandor", license = "CC BY-SA 4.0" }
file{ path = "sounds/bow.ogg", author = "Diarandor", license = "CC BY-SA 4.0" }
file{ path = "sounds/bush.ogg", author = "Diarandor", license = "CC BY-SA 4.0" }
file{ path = "sounds/cane.ogg", author = "Diarandor", license = "CC BY-SA 4.0" }
file{ path = "sounds/cane2.ogg", author = "Diarandor", license = "CC BY-SA 4.0" }
file{ path = "sounds/cane3.ogg", author = "Diarandor", license = "CC BY-SA 4.0" }
file{ path = "sounds/cat.ogg", author = "Diarandor", license = "CC BY-SA 4.0" }
file{ path = "sounds/chest_appears.ogg", author = "Diarandor", license = "CC BY-SA 4.0" }
file{ path = "sounds/chest_open.ogg", author = "Diarandor", license = "CC BY-SA 4.0" }
file{ path = "sounds/cricket.ogg", author = "Diarandor", license = "CC BY-SA 4.0" }
file{ path = "sounds/crystal.ogg", author = "Diarandor", license = "CC BY-SA 4.0" }
file{ path = "sounds/crystal2.ogg", author = "Diarandor", license = "CC BY-SA 4.0" }
file{ path = "sounds/cursor.ogg", author = "Diarandor", license = "CC BY-SA 4.0" }
file{ path = "sounds/danger.ogg", author = "Diarandor", license = "CC BY-SA 4.0" }
file{ path = "sounds/diarandor/solarus_logo.ogg", author = "Diarandor", license = "CC BY-SA 4.0" }
file{ path = "sounds/door_closed.ogg", author = "Diarandor", license = "CC BY-SA 4.0" }
file{ path = "sounds/door_open.ogg", author = "Diarandor", license = "CC BY-SA 4.0" }
file{ path = "sounds/door_unlocked.ogg", author = "Diarandor", license = "CC BY-SA 4.0" }
file{ path = "sounds/eduardo/secret.ogg", author = "Eduardo Dueñas", license = "CC BY-SA 4.0" }
file{ path = "sounds/electrified.ogg", author = "Diarandor", license = "CC BY-SA 4.0" }
file{ path = "sounds/electrified2.ogg", author = "Diarandor", license = "CC BY-SA 4.0" }
file{ path = "sounds/enemy_awake.ogg", author = "Diarandor", license = "CC BY-SA 4.0" }
file{ path = "sounds/enemy_hurt.ogg", author = "Diarandor", license = "CC BY-SA 4.0" }
file{ path = "sounds/enemy_killed.ogg", author = "Diarandor", license = "CC BY-SA 4.0" }
file{ path = "sounds/explosion.ogg", author = "Diarandor", license = "CC BY-SA 4.0" }
file{ path = "sounds/falling_on_hole.ogg", author = "Diarandor", license = "CC BY-SA 4.0" }
file{ path = "sounds/falling_rock.ogg", author = "Diarandor", license = "CC BY-SA 4.0" }
file{ path = "sounds/fire_ball.ogg", author = "Diarandor", license = "CC BY-SA 4.0" }
file{ path = "sounds/fire_ball2.ogg", author = "Diarandor", license = "CC BY-SA 4.0" }
file{ path = "sounds/frost1.ogg", author = "Diarandor", license = "CC BY-SA 4.0" }
file{ path = "sounds/frost2.ogg", author = "Diarandor", license = "CC BY-SA 4.0" }
file{ path = "sounds/heart.ogg", author = "Diarandor", license = "CC BY-SA 4.0" }
file{ path = "sounds/heart_container.ogg", author = "Diarandor", license = "CC BY-SA 4.0" }
file{ path = "sounds/hero_dying.ogg", author = "Diarandor", license = "CC BY-SA 4.0" }
file{ path = "sounds/hero_falls.ogg", author = "Diarandor", license = "CC BY-SA 4.0" }
file{ path = "sounds/hero_hurt.ogg", author = "Diarandor", license = "CC BY-SA 4.0" }
file{ path = "sounds/hero_lands.ogg", author = "Diarandor", license = "CC BY-SA 4.0" }
file{ path = "sounds/hero_pushes.ogg", author = "Diarandor", license = "CC BY-SA 4.0" }
file{ path = "sounds/hero_seen.ogg", author = "Diarandor", license = "CC BY-SA 4.0" }
file{ path = "sounds/hookshot.ogg", author = "Diarandor", license = "CC BY-SA 4.0" }
file{ path = "sounds/item_fall.ogg", author = "Diarandor", license = "CC BY-SA 4.0" }
file{ path = "sounds/jump.ogg", author = "Diarandor", license = "CC BY-SA 4.0" }
file{ path = "sounds/key_fall.ogg", author = "Diarandor", license = "CC BY-SA 4.0" }
file{ path = "sounds/lamp.ogg", author = "Diarandor", license = "CC BY-SA 4.0" }
file{ path = "sounds/lift.ogg", author = "Diarandor", license = "CC BY-SA 4.0" }
file{ path = "sounds/magnet1.ogg", author = "Diarandor", license = "CC BY-SA 4.0" }
file{ path = "sounds/message_end.ogg", author = "Diarandor", license = "CC BY-SA 4.0" }
file{ path = "sounds/message_letter.ogg", author = "Diarandor", license = "CC BY-SA 4.0" }
file{ path = "sounds/money_counter.ogg", author = "Diarandor", license = "CC BY-SA 4.0" }
file{ path = "sounds/money_counter_end.ogg", author = "Diarandor", license = "CC BY-SA 4.0" }
file{ path = "sounds/monster_hurt.ogg", author = "Diarandor", license = "CC BY-SA 4.0" }
file{ path = "sounds/mouse.ogg", author = "Diarandor", license = "CC BY-SA 4.0" }
file{ path = "sounds/ok.ogg", author = "Diarandor", license = "CC BY-SA 4.0" }
file{ path = "sounds/open_lock.ogg", author = "Diarandor", license = "CC BY-SA 4.0" }
file{ path = "sounds/pause_closed.ogg", author = "Diarandor", license = "CC BY-SA 4.0" }
file{ path = "sounds/pause_open.ogg", author = "Diarandor", license = "CC BY-SA 4.0" }
file{ path = "sounds/picked_item.ogg", author = "Diarandor", license = "CC BY-SA 4.0" }
file{ path = "sounds/picked_money.ogg", author = "Diarandor", license = "CC BY-SA 4.0" }
file{ path = "sounds/picked_small_key.ogg", author = "Diarandor", license = "CC BY-SA 4.0" }
file{ path = "sounds/quake.ogg", author = "Diarandor", license = "CC BY-SA 4.0" }
file{ path = "sounds/running.ogg", author = "Diarandor", license = "CC BY-SA 4.0" }
file{ path = "sounds/running_obstacle.ogg", author = "Diarandor", license = "CC BY-SA 4.0" }
file{ path = "sounds/shield.ogg", author = "Diarandor", license = "CC BY-SA 4.0" }
file{ path = "sounds/shield2.ogg", author = "Diarandor", license = "CC BY-SA 4.0" }
file{ path = "sounds/shield3.ogg", author = "Diarandor", license = "CC BY-SA 4.0" }
file{ path = "sounds/soft_tap.ogg", author = "Diarandor", license = "CC BY-SA 4.0" }
file{ path = "sounds/splash.ogg", author = "Diarandor", license = "CC BY-SA 4.0" }
file{ path = "sounds/stairs_down_end.ogg", author = "Diarandor", license = "CC BY-SA 4.0" }
file{ path = "sounds/stairs_down_start.ogg", author = "Diarandor", license = "CC BY-SA 4.0" }
file{ path = "sounds/stairs_up_end.ogg", author = "Diarandor", license = "CC BY-SA 4.0" }
file{ path = "sounds/stairs_up_start.ogg", author = "Diarandor", license = "CC BY-SA 4.0" }
file{ path = "sounds/stone.ogg", author = "Diarandor", license = "CC BY-SA 4.0" }
file{ path = "sounds/swim.ogg", author = "Diarandor", license = "CC BY-SA 4.0" }
file{ path = "sounds/switch.ogg", author = "Diarandor", license = "CC BY-SA 4.0" }
file{ path = "sounds/switch_hero.ogg", author = "Diarandor", license = "CC BY-SA 4.0" }
file{ path = "sounds/sword1.ogg", author = "Diarandor", license = "CC BY-SA 4.0" }
file{ path = "sounds/sword2.ogg", author = "Diarandor", license = "CC BY-SA 4.0" }
file{ path = "sounds/sword3.ogg", author = "Diarandor", license = "CC BY-SA 4.0" }
file{ path = "sounds/sword4.ogg", author = "Diarandor", license = "CC BY-SA 4.0" }
file{ path = "sounds/sword_spin_attack_load.ogg", author = "Diarandor", license = "CC BY-SA 4.0" }
file{ path = "sounds/sword_spin_attack_release.ogg", author = "Diarandor", license = "CC BY-SA 4.0" }
file{ path = "sounds/sword_tapping.ogg", author = "Diarandor", license = "CC BY-SA 4.0" }
file{ path = "sounds/sword_tapping_weak_wall.ogg", author = "Diarandor", license = "CC BY-SA 4.0" }
file{ path = "sounds/teleporter.ogg", author = "Diarandor", license = "CC BY-SA 4.0" }
file{ path = "sounds/throw.ogg", author = "Diarandor", license = "CC BY-SA 4.0" }
file{ path = "sounds/thunder1.ogg", author = "Diarandor", license = "CC BY-SA 4.0" }
file{ path = "sounds/thunder2.ogg", author = "Diarandor", license = "CC BY-SA 4.0" }
file{ path = "sounds/thunder3.ogg", author = "Diarandor", license = "CC BY-SA 4.0" }
file{ path = "sounds/thunder_double.ogg", author = "Diarandor", license = "CC BY-SA 4.0" }
file{ path = "sounds/thunder_far.ogg", author = "Diarandor", license = "CC BY-SA 4.0" }
file{ path = "sounds/timer.ogg", author = "Diarandor", license = "CC BY-SA 4.0" }
file{ path = "sounds/timer2.ogg", author = "Diarandor", license = "CC BY-SA 4.0" }
file{ path = "sounds/timer_hurry.ogg", author = "Diarandor", license = "CC BY-SA 4.0" }
file{ path = "sounds/tongue.ogg", author = "Diarandor", license = "CC BY-SA 4.0" }
file{ path = "sounds/treasure.ogg", author = "Diarandor", license = "CC BY-SA 4.0" }
file{ path = "sounds/victory.ogg", author = "Diarandor", license = "CC BY-SA 4.0" }
file{ path = "sounds/walk_on_grass.ogg", author = "Diarandor", license = "CC BY-SA 4.0" }
file{ path = "sounds/walk_on_water.ogg", author = "Diarandor", license = "CC BY-SA 4.0" }
file{ path = "sounds/warp.ogg", author = "Diarandor", license = "CC BY-SA 4.0" }
file{ path = "sounds/water_fill.ogg", author = "Diarandor", license = "CC BY-SA 4.0" }
file{ path = "sounds/wings1.ogg", author = "Diarandor", license = "CC BY-SA 4.0" }
file{ path = "sounds/wings2.ogg", author = "Diarandor", license = "CC BY-SA 4.0" }
file{ path = "sounds/world_warp.ogg", author = "Diarandor", license = "CC BY-SA 4.0" }
file{ path = "sounds/wrong.ogg", author = "Diarandor", license = "CC BY-SA 4.0" }
file{ path = "sounds/wrong2.ogg", author = "Diarandor", license = "CC BY-SA 4.0" }
file{ path = "sounds/wrong3.ogg", author = "Diarandor", license = "CC BY-SA 4.0" }
file{ path = "sprites/16x16.dat", author = "Christopho", license = "CC BY-SA 4.0" }
file{ path = "sprites/16x16.png", author = "Christopho", license = "CC BY-SA 4.0" }
file{ path = "sprites/16x24.dat", author = "Christopho", license = "CC BY-SA 4.0" }
file{ path = "sprites/16x24.png", author = "Christopho", license = "CC BY-SA 4.0" }
file{ path = "sprites/blocks/block.png", author = "Diarandor", license = "CC BY-SA 4.0" }
file{ path = "sprites/blocks/block_brown.dat", license = "CC BY-SA 4.0" }
file{ path = "sprites/chests/chest.png", author = "Diarandor", license = "CC BY-SA 4.0" }
file{ path = "sprites/chests/chest_brown.dat", author = "Diarandor", license = "CC BY-SA 4.0" }
file{ path = "sprites/destructibles/vase.dat", author = "Christopho", license = "CC BY-SA 4.0" }
file{ path = "sprites/destructibles/vase.png", author = "Bertram", license = "CC BY-SA 4.0" }
file{ path = "sprites/destructibles/vase_multi_directions.dat", author = "Christopho", license = "CC BY-SA 4.0" }
file{ path = "sprites/doors/door.dat", author = "Christopho", license = "CC BY-SA 4.0" }
file{ path = "sprites/doors/door.png", license = "CC BY-SA 4.0" }
file{ path = "sprites/doors/door_16_24.dat", author = "Christopho", license = "CC BY-SA 4.0" }
file{ path = "sprites/doors/door_normal.dat", author = "Christopho", license = "CC BY-SA 4.0" }
file{ path = "sprites/enemies/enemy_killed.dat", author = "Diarandor", license = "CC BY-SA 4.0" }
file{ path = "sprites/enemies/enemy_killed.png", author = "Diarandor", license = "CC BY-SA 4.0" }
file{ path = "sprites/enemies/slime_green.dat", author = "Diarandor", license = "CC BY-SA 4.0" }
file{ path = "sprites/enemies/slime_green.png", author = "Diarandor", license = "CC BY-SA 4.0" }
file{ path = "sprites/enemies/test_enemy.dat", author = "Christopho", license = "CC BY-SA 4.0" }
file{ path = "sprites/entities", license = "CC BY-SA 4.0" }
file{ path = "sprites/entities/arrow.dat", author = "Diarandor", license = "CC BY-SA 4.0" }
file{ path = "sprites/entities/arrow.png", author = "Diarandor", license = "CC BY-SA 4.0" }
file{ path = "sprites/entities/bomb.dat", author = "Bertram, hyptosis", license = "CC BY-SA 4.0" }
file{ path = "sprites/entities/boomerang1.dat", author = "Diarandor", license = "CC BY-SA 4.0" }
file{ path = "sprites/entities/crystal.dat", author = "Alex Gleason", license = "CC BY-SA 4.0" }
file{ path = "sprites/entities/crystal_block.dat", author = "Alex Gleason", license = "CC BY-SA 4.0" }
file{ path = "sprites/entities/dark0.png", author = "Bertram", license = "CC BY-SA 4.0" }
file{ path = "sprites/entities/dark1.png", author = "Bertram", license = "CC BY-SA 4.0" }
file{ path = "sprites/entities/dark2.png", author = "Bertram", license = "CC BY-SA 4.0" }
file{ path = "sprites/entities/dark3.png", author = "Bertram", license = "CC BY-SA 4.0" }
file{ path = "sprites/entities/explosion.dat", author = "Christopho", license = "CC BY-SA 4.0" }
file{ path = "sprites/entities/explosion.png", author = "Bertram, hyptosis", license = "CC BY-SA 4.0" }
file{ path = "sprites/entities/fountain v1.1.ase", license = "CC BY-SA 4.0" }
file{ path = "sprites/entities/hookshot.dat", author = "Christopho", license = "CC BY-SA 4.0" }
file{ path = "sprites/entities/hookshot.png", author = "Diarandor", license = "CC BY-SA 4.0" }
file{ path = "sprites/entities/items.dat", author = "Christopho", license = "CC BY-SA 4.0" }
file{ path = "sprites/entities/rupee_icon.dat", author = "Christopho", license = "CC BY-SA 4.0" }
file{ path = "sprites/entities/shadow.dat", author = "Zane Kukta", license = "CC BY-SA 4.0" }
file{ path = "sprites/entities/shadow.png", author = "Diarandor", license = "CC BY-SA 4.0" }
file{ path = "sprites/entities/star.dat", author = "Christopho", license = "CC BY-SA 4.0" }
file{ path = "sprites/ground_effects/walking_ground_effects.png", author = "Diarandor", license = "CC BY-SA 4.0" }
file{ path = "sprites/hero", license = "CC BY-SA 4.0" }
file{ path = "sprites/hero/eldran.png", author = "Diarandor", license = "CC BY-SA 4.0" }
file{ path = "sprites/hero/eldran2.png", author = "Diarandor", license = "CC BY-SA 4.0" }
file{ path = "sprites/hero/eldran2_boomerang.png", author = "Diarandor", license = "CC BY-SA 4.0" }
file{ path = "sprites/hero/eldran2_bow.png", author = "Diarandor", license = "CC BY-SA 4.0" }
file{ path = "sprites/hero/eldran2_grabbing.png", author = "Diarandor", license = "CC BY-SA 4.0" }
file{ path = "sprites/hero/eldran2_hookshot.png", author = "Diarandor", license = "CC BY-SA 4.0" }
file{ path = "sprites/hero/eldran2_jumping.png", author = "Diarandor", license = "CC BY-SA 4.0" }
file{ path = "sprites/hero/eldran2_miscellaneous.png", author = "Diarandor", license = "CC BY-SA 4.0" }
file{ path = "sprites/hero/eldran2_on_shield.png", author = "Diarandor", license = "CC BY-SA 4.0" }
file{ path = "sprites/hero/eldran2_plunging.png", author = "Diarandor", license = "CC BY-SA 4.0" }
file{ path = "sprites/hero/eldran2_running.png", author = "Diarandor", license = "CC BY-SA 4.0" }
file{ path = "sprites/hero/eldran2_running_on_sword.png", author = "Diarandor", license = "CC BY-SA 4.0" }
file{ path = "sprites/hero/eldran2_seashell_flute.png", author = "Diarandor", license = "CC BY-SA 4.0" }
file{ path = "sprites/hero/eldran2_shovel.png", author = "Diarandor", license = "CC BY-SA 4.0" }
file{ path = "sprites/hero/eldran2_spin_attack.png", author = "Diarandor", license = "CC BY-SA 4.0" }
file{ path = "sprites/hero/eldran2_swimming.png", author = "Diarandor", license = "CC BY-SA 4.0" }
file{ path = "sprites/hero/eldran2_sword_brandish.png", author = "Diarandor", license = "CC BY-SA 4.0" }
file{ path = "sprites/hero/eldran2_sword_loading.png", author = "Diarandor", license = "CC BY-SA 4.0" }
file{ path = "sprites/hero/eldran2_sword_tapping.png", author = "Diarandor", license = "CC BY-SA 4.0" }
file{ path = "sprites/hero/eldran2_victory.png", author = "Diarandor", license = "CC BY-SA 4.0" }
file{ path = "sprites/hero/eldran3.png", author = "Diarandor", license = "CC BY-SA 4.0" }
file{ path = "sprites/hero/eldran3_boomerang.png", author = "Diarandor", license = "CC BY-SA 4.0" }
file{ path = "sprites/hero/eldran3_bow.png", author = "Diarandor", license = "CC BY-SA 4.0" }
file{ path = "sprites/hero/eldran3_grabbing.png", author = "Diarandor", license = "CC BY-SA 4.0" }
file{ path = "sprites/hero/eldran3_hookshot.png", author = "Diarandor", license = "CC BY-SA 4.0" }
file{ path = "sprites/hero/eldran3_jumping.png", author = "Diarandor", license = "CC BY-SA 4.0" }
file{ path = "sprites/hero/eldran3_miscellaneous.png", author = "Diarandor", license = "CC BY-SA 4.0" }
file{ path = "sprites/hero/eldran3_on_shield.png", author = "Diarandor", license = "CC BY-SA 4.0" }
file{ path = "sprites/hero/eldran3_plunging.png", author = "Diarandor", license = "CC BY-SA 4.0" }
file{ path = "sprites/hero/eldran3_running.png", author = "Diarandor", license = "CC BY-SA 4.0" }
file{ path = "sprites/hero/eldran3_running_on_sword.png", author = "Diarandor", license = "CC BY-SA 4.0" }
file{ path = "sprites/hero/eldran3_seashell_flute.png", author = "Diarandor", license = "CC BY-SA 4.0" }
file{ path = "sprites/hero/eldran3_shovel.png", author = "Diarandor", license = "CC BY-SA 4.0" }
file{ path = "sprites/hero/eldran3_spin_attack.png", author = "Diarandor", license = "CC BY-SA 4.0" }
file{ path = "sprites/hero/eldran3_swimming.png", author = "Diarandor", license = "CC BY-SA 4.0" }
file{ path = "sprites/hero/eldran3_sword_brandish.png", author = "Diarandor", license = "CC BY-SA 4.0" }
file{ path = "sprites/hero/eldran3_sword_loading.png", author = "Diarandor", license = "CC BY-SA 4.0" }
file{ path = "sprites/hero/eldran3_sword_tapping.png", author = "Diarandor", license = "CC BY-SA 4.0" }
file{ path = "sprites/hero/eldran3_victory.png", author = "Diarandor", license = "CC BY-SA 4.0" }
file{ path = "sprites/hero/eldran_boomerang v2.0.ase", license = "CC BY-SA 4.0" }
file{ path = "sprites/hero/eldran_boomerang.png", author = "Diarandor", license = "CC BY-SA 4.0" }
file{ path = "sprites/hero/eldran_bow v2.0.ase", license = "CC BY-SA 4.0" }
file{ path = "sprites/hero/eldran_bow.png", author = "Diarandor", license = "CC BY-SA 4.0" }
file{ path = "sprites/hero/eldran_grabbing.png", author = "Diarandor", license = "CC BY-SA 4.0" }
file{ path = "sprites/hero/eldran_hookshot v2.0.ase", license = "CC BY-SA 4.0" }
file{ path = "sprites/hero/eldran_hookshot.png", author = "Diarandor", license = "CC BY-SA 4.0" }
file{ path = "sprites/hero/eldran_jumping.png", author = "Diarandor", license = "CC BY-SA 4.0" }
file{ path = "sprites/hero/eldran_miscellaneous.png", author = "Diarandor", license = "CC BY-SA 4.0" }
file{ path = "sprites/hero/eldran_on_shield.png", author = "Diarandor", license = "CC BY-SA 4.0" }
file{ path = "sprites/hero/eldran_plunging.png", author = "Diarandor", license = "CC BY-SA 4.0" }
file{ path = "sprites/hero/eldran_running.png", author = "Diarandor", license = "CC BY-SA 4.0" }
file{ path = "sprites/hero/eldran_running_on_sword v2.0.ase", license = "CC BY-SA 4.0" }
file{ path = "sprites/hero/eldran_running_on_sword.png", author = "Diarandor", license = "CC BY-SA 4.0" }
file{ path = "sprites/hero/eldran_seashell_flute v2.0.ase", license = "CC BY-SA 4.0" }
file{ path = "sprites/hero/eldran_seashell_flute.png", author = "Diarandor", license = "CC BY-SA 4.0" }
file{ path = "sprites/hero/eldran_shovel v2.0.ase", license = "CC BY-SA 4.0" }
file{ path = "sprites/hero/eldran_shovel.png", author = "Diarandor", license = "CC BY-SA 4.0" }
file{ path = "sprites/hero/eldran_spin_attack v2.0.ase", license = "CC BY-SA 4.0" }
file{ path = "sprites/hero/eldran_spin_attack.png", author = "Diarandor", license = "CC BY-SA 4.0" }
file{ path = "sprites/hero/eldran_swimming.png", author = "Diarandor", license = "CC BY-SA 4.0" }
file{ path = "sprites/hero/eldran_sword_brandish v2.0.ase", license = "CC BY-SA 4.0" }
file{ path = "sprites/hero/eldran_sword_brandish.png", author = "Diarandor", license = "CC BY-SA 4.0" }
file{ path = "sprites/hero/eldran_sword_loading v2.0.ase", license = "CC BY-SA 4.0" }
file{ path = "sprites/hero/eldran_sword_loading.png", author = "Diarandor", license = "CC BY-SA 4.0" }
file{ path = "sprites/hero/eldran_sword_tapping v2.0.ase", license = "CC BY-SA 4.0" }
file{ path = "sprites/hero/eldran_sword_tapping.png", author = "Diarandor", license = "CC BY-SA 4.0" }
file{ path = "sprites/hero/eldran_victory v2.0.ase", license = "CC BY-SA 4.0" }
file{ path = "sprites/hero/eldran_victory.png", author = "Diarandor", license = "CC BY-SA 4.0" }
file{ path = "sprites/hero/ground1.dat", author = "Diarandor", license = "CC BY-SA 4.0" }
file{ path = "sprites/hero/ground2.dat", author = "Diarandor", license = "CC BY-SA 4.0" }
file{ path = "sprites/hero/hero_on_shield v2.0.ase", license = "CC BY-SA 4.0" }
file{ path = "sprites/hero/loading_sword_magic.png", author = "Diarandor", license = "CC BY-SA 4.0" }
file{ path = "sprites/hero/rachel.png", author = "Alex Gleason", license = "CC BY-SA 4.0" }
file{ path = "sprites/hero/rachel_sword.dat", author = "Alex Gleason", license = "CC BY-SA 4.0" }
file{ path = "sprites/hero/rachel_sword.png", author = "Alex Gleason", license = "CC BY-SA 4.0" }
file{ path = "sprites/hero/rachel_tunic.dat", author = "Alex Gleason", license = "CC BY-SA 4.0" }
file{ path = "sprites/hero/robyne v2.2.ase", license = "CC BY-SA 4.0" }
file{ path = "sprites/hero/robyne.png", author = "Diarandor", license = "CC BY-SA 4.0" }
file{ path = "sprites/hero/robyne_boomerang v2.0.ase", license = "CC BY-SA 4.0" }
file{ path = "sprites/hero/robyne_boomerang.png", author = "Diarandor", license = "CC BY-SA 4.0" }
file{ path = "sprites/hero/robyne_bow v2.0.ase", license = "CC BY-SA 4.0" }
file{ path = "sprites/hero/robyne_bow.png", author = "Diarandor", license = "CC BY-SA 4.0" }
file{ path = "sprites/hero/robyne_carrying.png", author = "Diarandor", license = "CC BY-SA 4.0" }
file{ path = "sprites/hero/robyne_grabbing v2.0.ase", license = "CC BY-SA 4.0" }
file{ path = "sprites/hero/robyne_grabbing.png", author = "Diarandor", license = "CC BY-SA 4.0" }
file{ path = "sprites/hero/robyne_hookshot v2.0.ase", license = "CC BY-SA 4.0" }
file{ path = "sprites/hero/robyne_hookshot.png", author = "Diarandor", license = "CC BY-SA 4.0" }
file{ path = "sprites/hero/robyne_mermaid.png", author = "Diarandor", license = "CC BY-SA 4.0" }
file{ path = "sprites/hero/robyne_miscellaneous v2.0.ase", license = "CC BY-SA 4.0" }
file{ path = "sprites/hero/robyne_miscellaneous.png", author = "Diarandor", license = "CC BY-SA 4.0" }
file{ path = "sprites/hero/robyne_on_shield.png", author = "Diarandor", license = "CC BY-SA 4.0" }
file{ path = "sprites/hero/robyne_plunging v2.0.ase", license = "CC BY-SA 4.0" }
file{ path = "sprites/hero/robyne_plunging.png", author = "Diarandor", license = "CC BY-SA 4.0" }
file{ path = "sprites/hero/robyne_running v2.0.ase", license = "CC BY-SA 4.0" }
file{ path = "sprites/hero/robyne_running.png", author = "Diarandor", license = "CC BY-SA 4.0" }
file{ path = "sprites/hero/robyne_running_on_sword v2.0.ase", license = "CC BY-SA 4.0" }
file{ path = "sprites/hero/robyne_running_on_sword.png", author = "Diarandor", license = "CC BY-SA 4.0" }
file{ path = "sprites/hero/robyne_shovel v2.0.ase", license = "CC BY-SA 4.0" }
file{ path = "sprites/hero/robyne_shovel.png", author = "Diarandor", license = "CC BY-SA 4.0" }
file{ path = "sprites/hero/robyne_spin_attack v2.0.ase", license = "CC BY-SA 4.0" }
file{ path = "sprites/hero/robyne_spin_attack.png", author = "Diarandor", license = "CC BY-SA 4.0" }
file{ path = "sprites/hero/robyne_swimming v2.0.ase", license = "CC BY-SA 4.0" }
file{ path = "sprites/hero/robyne_swimming.png", author = "Diarandor", license = "CC BY-SA 4.0" }
file{ path = "sprites/hero/robyne_sword_brandish v2.0.ase", license = "CC BY-SA 4.0" }
file{ path = "sprites/hero/robyne_sword_brandish.png", author = "Diarandor", license = "CC BY-SA 4.0" }
file{ path = "sprites/hero/robyne_sword_loading v2.0.ase", license = "CC BY-SA 4.0" }
file{ path = "sprites/hero/robyne_sword_loading.png", author = "Diarandor", license = "CC BY-SA 4.0" }
file{ path = "sprites/hero/robyne_sword_tapping v2.0.ase", license = "CC BY-SA 4.0" }
file{ path = "sprites/hero/robyne_sword_tapping.png", author = "Diarandor", license = "CC BY-SA 4.0" }
file{ path = "sprites/hero/robyne_tunic.dat", author = "Diarandor", license = "CC BY-SA 4.0" }
file{ path = "sprites/hero/robyne_victory v2.0.ase", license = "CC BY-SA 4.0" }
file{ path = "sprites/hero/robyne_victory.png", author = "Diarandor", license = "CC BY-SA 4.0" }
file{ path = "sprites/hero/shield_1_above.dat", author = "Diarandor", license = "CC BY-SA 4.0" }
file{ path = "sprites/hero/shield_1_above.png", author = "Diarandor", license = "CC BY-SA 4.0" }
file{ path = "sprites/hero/shield_1_below.dat", author = "Diarandor", license = "CC BY-SA 4.0" }
file{ path = "sprites/hero/shield_1_below.png", author = "Diarandor", license = "CC BY-SA 4.0" }
file{ path = "sprites/hero/shield_collision_mask.dat", author = "Diarandor", license = "CC BY-SA 4.0" }
file{ path = "sprites/hero/shield_collision_mask.png", author = "Diarandor", license = "CC BY-SA 4.0" }
file{ path = "sprites/hero/spin_attack.png", author = "Diarandor", license = "CC BY-SA 4.0" }
file{ path = "sprites/hero/sword1.dat", author = "Diarandor", license = "CC BY-SA 4.0" }
file{ path = "sprites/hero/sword_brandish.png", author = "Diarandor", license = "CC BY-SA 4.0" }
file{ path = "sprites/hero/sword_loading.png", author = "Diarandor", license = "CC BY-SA 4.0" }
file{ path = "sprites/hero/sword_running.png", author = "Diarandor", license = "CC BY-SA 4.0" }
file{ path = "sprites/hero/sword_stars1.dat", author = "Diarandor", license = "CC BY-SA 4.0" }
file{ path = "sprites/hero/sword_tapping.png", author = "Diarandor", license = "CC BY-SA 4.0" }
file{ path = "sprites/hero/sword_victory.png", author = "Diarandor", license = "CC BY-SA 4.0" }
file{ path = "sprites/hero/trail.dat", author = "Diarandor", license = "CC BY-SA 4.0" }
file{ path = "sprites/hero/tunic1.dat", author = "Diarandor", license = "CC BY-SA 4.0" }
file{ path = "sprites/hero/tunic2.dat", author = "Diarandor", license = "CC BY-SA 4.0" }
file{ path = "sprites/hero/tunic3.dat", author = "Diarandor", license = "CC BY-SA 4.0" }
file{ path = "sprites/items/bomb.png", author = "Bertram", license = "CC BY-SA 4.0" }
file{ path = "sprites/items/gem.png", author = "Bertram", license = "CC BY-SA 4.0" }
file{ path = "sprites/items/sword.png", author = "Diarandor", license = "CC BY-SA 4.0" }
file{ path = "sprites/menus/solarus_logo.dat", author = "Olivier Cléro", license = "CC BY-SA 4.0" }
file{ path = "sprites/menus/solarus_logo.png", author = "Olivier Cléro", license = "CC BY-SA 4.0" }
file{ path = "sprites/npc/sign.dat", author = "Christopho", license = "CC BY-SA 4.0" }
file{ path = "sprites/npc/sign.png", author = "Bertam", license = "CC BY-SA 4.0" }
file{ path = "sprites/npc/witch.dat", author = "Diarandor", license = "CC BY-SA 4.0" }
file{ path = "sprites/npc/witch.png", author = "Diarandor", license = "CC BY-SA 4.0" }
file{ path = "sprites/pivot.dat", author = "std::gregwar", license = "CC BY-SA 4.0" }
file{ path = "sprites/shatter.dat", author = "stdgregwar", license = "CC-BY SA" }
file{ path = "sprites/things/collision_lollipop.png", author = "std::gregwar", license = "CC BY-SA 4.0" }
file{ path = "sprites/things/platform.dat", author = "Christopho", license = "CC BY-SA 4.0" }
file{ path = "sprites/things/platform.png", author = "Stephen Challener", license = "CC BY 4.0" }
file{ path = "sprites/todo.dat", author = "Christopho", license = "CC BY-SA 4.0" }
file{ path = "sprites/todo.png", author = "Christopho", license = "CC BY-SA 4.0" }
file{ path = "tilesets/castle.dat", author = "Christopho", license = "CC BY-SA 4.0" }
file{ path = "tilesets/castle.entities.png", author = "Bertram", license = "CC BY-SA 4.0" }
file{ path = "tilesets/castle.tiles.png", author = "Stephen Challener, Jetrel", license = "CC BY 4.0" }
file{ path = "tilesets/castle_grayscale.dat", author = "Christopho", license = "CC BY-SA 4.0" }
file{ path = "tilesets/castle_grayscale.entities.png", author = "Bertram, Christopho", license = "CC BY-SA 4.0" }
file{ path = "tilesets/castle_grayscale.tiles.png", author = "Stephen Challener, Jetrel, Christopho", license = "CC BY 4.0" }
file{ path = "tilesets/castle_no_sprites_file.dat", author = "Christopho", license = "CC BY-SA 4.0" }
file{ path = "tilesets/castle_no_sprites_file.tiles.png", author = "Stephen Challener, Jetrel", license = "CC BY 4.0" }
file{ path = "tilesets/overworld.dat", author = "Christopho", license = "CC BY-SA 4.0" }
file{ path = "tilesets/overworld.entities.png", author = "Bertram", license = "CC BY-SA 4.0" }
file{ path = "tilesets/overworld.tiles.png", author = "Diarandor", license = "CC BY-SA 4.0" }<|MERGE_RESOLUTION|>--- conflicted
+++ resolved
@@ -77,11 +77,8 @@
 map{ id = "bugs/1428_movement_blocking", description = "#1428: straight movements blocking" }
 map{ id = "bugs/1436_thrown_object_shadow", description = "#1436: Unwanted shadow below thrown object " }
 map{ id = "bugs/1440_enemy_set_life_0_on_dying", description = "#1440: enemy:on_dying() not called when setting life to 0" }
-<<<<<<< HEAD
 map{ id = "bugs/1461_tileset_sprite", description = "#1461 : Tileset sprite dynamicaly created cause crash" }
-=======
 map{ id = "bugs/1448_custom_state_side_teletransporter", description = "#1448: Side teletransporters don't activate in custom state" }
->>>>>>> b8477ec3
 map{ id = "bugs/486_diagonal_dynamic_tiles", description = "#486: Wrong obstacles with diagonal dynamic tiles" }
 map{ id = "bugs/496_stream_speed_0", description = "#496: Allow streams to have a speed of zero" }
 map{ id = "bugs/526_get_entities_same_region", description = "#526: map:get_entities_in_same_region()" }
@@ -554,13 +551,10 @@
 file{ path = "maps/bugs/1436_thrown_object_shadow.lua", author = "Christopho", license = "GPL v3" }
 file{ path = "maps/bugs/1440_enemy_set_life_0_on_dying.dat", author = "Christopho", license = "CC BY-SA 4.0" }
 file{ path = "maps/bugs/1440_enemy_set_life_0_on_dying.lua", author = "Christopho", license = "GPL v3" }
-<<<<<<< HEAD
 file{ path = "maps/bugs/1461_tileset_sprite.dat", author = "stdgregwar", license = "CC-BY SA" }
 file{ path = "maps/bugs/1461_tileset_sprite.lua", author = "stdgregwar", license = "CC-BY SA" }
-=======
 file{ path = "maps/bugs/1448_custom_state_side_teletransporter.dat", author = "Christopho", license = "CC BY-SA 4.0" }
 file{ path = "maps/bugs/1448_custom_state_side_teletransporter.lua", author = "Christopho", license = "GPL v3" }
->>>>>>> b8477ec3
 file{ path = "maps/bugs/486_diagonal_dynamic_tiles.dat", author = "Christopho", license = "CC BY-SA 4.0" }
 file{ path = "maps/bugs/486_diagonal_dynamic_tiles.lua", author = "Christopho", license = "GPL v3" }
 file{ path = "maps/bugs/496_stream_speed_0.dat", author = "Christopho", license = "CC BY-SA 4.0" }
