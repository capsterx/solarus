--- conflicted
+++ resolved
@@ -45,11 +45,8 @@
 map{ id = "bugs/1264_sprite_is_animation_started", description = "#1264: sprite:is_animation_started(), sprite:stop_animation()" }
 map{ id = "bugs/1265_camera_get_surface", description = "#1265: camera:get_surface()" }
 map{ id = "bugs/1266_teletransporter_on_activated_disable", description = "#1266: Stop teletransportation if teletransporter is disabled" }
-<<<<<<< HEAD
-map{ id = "bugs/1269_coroutines", description = "#1269: coroutines make the engine crash" }
-=======
 map{ id = "bugs/1268_movement_ignore_suspend_in_timer", description = "#1268: movement:set_ignore_suspend not working from timer" }
->>>>>>> 33e92a70
+map{ id = "bugs/1269_coroutines", description = "#1269: Coroutines make engine crash" }
 map{ id = "bugs/486_diagonal_dynamic_tiles", description = "#486: Wrong obstacles with diagonal dynamic tiles" }
 map{ id = "bugs/496_stream_speed_0", description = "#496: Allow streams to have a speed of zero" }
 map{ id = "bugs/526_get_entities_same_region", description = "#526: map:get_entities_in_same_region()" }
@@ -315,7 +312,7 @@
 sound{ id = "wrong3", description = "wrong3" }
 
 item{ id = "bomb", description = "Bomb" }
-item{ id = "coroutine_handle", description = "Test item events from the coroutines" }
+item{ id = "coroutine_handle", description = "coroutine_handle" }
 item{ id = "item_dialog_no_sprite", description = "Item with a dialog and no sprite" }
 item{ id = "item_dialog_sprite", description = "Item with a dialog and a sprite" }
 item{ id = "item_no_dialog_no_sprite", description = "Item with no dialog and no sprite" }
