--- conflicted
+++ resolved
@@ -85,15 +85,9 @@
 		else {
 		    treasure.setItemName(itemNameField.getSelectedId());
 		    if (!variantField.isEnabled()) {
-<<<<<<< HEAD
-			variantField.setValue(1);
-		    }
-		    variantField.setEnabled(true);
-=======
 		        variantField.setEnabled(true);
 			variantField.setValue(1);
 		    }
->>>>>>> aa203964
 		    saveField.setEnabled(true);
 		    savegameVariableField.setEnabled(true);
 		}
